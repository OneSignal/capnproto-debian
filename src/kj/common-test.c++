// Copyright (c) 2013, Kenton Varda <temporal@gmail.com>
// All rights reserved.
//
// Redistribution and use in source and binary forms, with or without
// modification, are permitted provided that the following conditions are met:
//
// 1. Redistributions of source code must retain the above copyright notice, this
//    list of conditions and the following disclaimer.
// 2. Redistributions in binary form must reproduce the above copyright notice,
//    this list of conditions and the following disclaimer in the documentation
//    and/or other materials provided with the distribution.
//
// THIS SOFTWARE IS PROVIDED BY THE COPYRIGHT HOLDERS AND CONTRIBUTORS "AS IS" AND
// ANY EXPRESS OR IMPLIED WARRANTIES, INCLUDING, BUT NOT LIMITED TO, THE IMPLIED
// WARRANTIES OF MERCHANTABILITY AND FITNESS FOR A PARTICULAR PURPOSE ARE
// DISCLAIMED. IN NO EVENT SHALL THE COPYRIGHT OWNER OR CONTRIBUTORS BE LIABLE FOR
// ANY DIRECT, INDIRECT, INCIDENTAL, SPECIAL, EXEMPLARY, OR CONSEQUENTIAL DAMAGES
// (INCLUDING, BUT NOT LIMITED TO, PROCUREMENT OF SUBSTITUTE GOODS OR SERVICES;
// LOSS OF USE, DATA, OR PROFITS; OR BUSINESS INTERRUPTION) HOWEVER CAUSED AND
// ON ANY THEORY OF LIABILITY, WHETHER IN CONTRACT, STRICT LIABILITY, OR TORT
// (INCLUDING NEGLIGENCE OR OTHERWISE) ARISING IN ANY WAY OUT OF THE USE OF THIS
// SOFTWARE, EVEN IF ADVISED OF THE POSSIBILITY OF SUCH DAMAGE.

#include "common.h"
#include <gtest/gtest.h>

namespace kj {
namespace {

TEST(Common, Size) {
  int arr[] = {12, 34, 56, 78};

  size_t expected = 0;
  for (size_t i: indices(arr)) {
    EXPECT_EQ(expected++, i);
  }
<<<<<<< HEAD
  EXPECT_EQ(4, expected);
=======
  EXPECT_EQ(4u, expected);
>>>>>>> 73a3347b
}

TEST(Common, Maybe) {
  {
    Maybe<int> m = 123;
    EXPECT_FALSE(m == nullptr);
    EXPECT_TRUE(m != nullptr);
    KJ_IF_MAYBE(v, m) {
      EXPECT_EQ(123, *v);
    } else {
      ADD_FAILURE();
    }
    KJ_IF_MAYBE(v, mv(m)) {
      EXPECT_EQ(123, *v);
    } else {
      ADD_FAILURE();
    }
    EXPECT_EQ(123, m.orDefault(456));
  }

  {
    Maybe<int> m = nullptr;
    EXPECT_TRUE(m == nullptr);
    EXPECT_FALSE(m != nullptr);
    KJ_IF_MAYBE(v, m) {
      ADD_FAILURE();
      EXPECT_EQ(0, *v);  // avoid unused warning
    }
    KJ_IF_MAYBE(v, mv(m)) {
      ADD_FAILURE();
      EXPECT_EQ(0, *v);  // avoid unused warning
    }
    EXPECT_EQ(456, m.orDefault(456));
  }

  int i = 234;
  {
    Maybe<int&> m = i;
    EXPECT_FALSE(m == nullptr);
    EXPECT_TRUE(m != nullptr);
    KJ_IF_MAYBE(v, m) {
      EXPECT_EQ(&i, v);
    } else {
      ADD_FAILURE();
    }
    KJ_IF_MAYBE(v, mv(m)) {
      EXPECT_EQ(&i, v);
    } else {
      ADD_FAILURE();
    }
    EXPECT_EQ(234, m.orDefault(456));
  }

  {
    Maybe<int&> m = nullptr;
    EXPECT_TRUE(m == nullptr);
    EXPECT_FALSE(m != nullptr);
    KJ_IF_MAYBE(v, m) {
      ADD_FAILURE();
      EXPECT_EQ(0, *v);  // avoid unused warning
    }
    KJ_IF_MAYBE(v, mv(m)) {
      ADD_FAILURE();
      EXPECT_EQ(0, *v);  // avoid unused warning
    }
    EXPECT_EQ(456, m.orDefault(456));
  }

  {
    Maybe<int&> m = &i;
    EXPECT_FALSE(m == nullptr);
    EXPECT_TRUE(m != nullptr);
    KJ_IF_MAYBE(v, m) {
      EXPECT_EQ(&i, v);
    } else {
      ADD_FAILURE();
    }
    KJ_IF_MAYBE(v, mv(m)) {
      EXPECT_EQ(&i, v);
    } else {
      ADD_FAILURE();
    }
    EXPECT_EQ(234, m.orDefault(456));
  }

  {
    Maybe<int&> m = implicitCast<int*>(nullptr);
    EXPECT_TRUE(m == nullptr);
    EXPECT_FALSE(m != nullptr);
    KJ_IF_MAYBE(v, m) {
      ADD_FAILURE();
      EXPECT_EQ(0, *v);  // avoid unused warning
    }
    KJ_IF_MAYBE(v, mv(m)) {
      ADD_FAILURE();
      EXPECT_EQ(0, *v);  // avoid unused warning
    }
    EXPECT_EQ(456, m.orDefault(456));
  }

  {
    Maybe<int> m = &i;
    EXPECT_FALSE(m == nullptr);
    EXPECT_TRUE(m != nullptr);
    KJ_IF_MAYBE(v, m) {
      EXPECT_NE(v, &i);
      EXPECT_EQ(234, *v);
    } else {
      ADD_FAILURE();
    }
    KJ_IF_MAYBE(v, mv(m)) {
      EXPECT_NE(v, &i);
      EXPECT_EQ(234, *v);
    } else {
      ADD_FAILURE();
    }
  }

  {
    Maybe<int> m = implicitCast<int*>(nullptr);
    EXPECT_TRUE(m == nullptr);
    EXPECT_FALSE(m != nullptr);
    KJ_IF_MAYBE(v, m) {
      ADD_FAILURE();
      EXPECT_EQ(0, *v);  // avoid unused warning
    }
    KJ_IF_MAYBE(v, mv(m)) {
      ADD_FAILURE();
      EXPECT_EQ(0, *v);  // avoid unused warning
    }
  }
}

TEST(Common, MaybeConstness) {
  int i;

  Maybe<int&> mi = i;
  const Maybe<int&> cmi = mi;
//  const Maybe<int&> cmi2 = cmi;    // shouldn't compile!  Transitive const violation.

  KJ_IF_MAYBE(i2, cmi) {
    EXPECT_EQ(&i, i2);
  } else {
    ADD_FAILURE();
  }

  Maybe<const int&> mci = mi;
  const Maybe<const int&> cmci = mci;
  const Maybe<const int&> cmci2 = cmci;

  KJ_IF_MAYBE(i2, cmci2) {
    EXPECT_EQ(&i, i2);
  } else {
    ADD_FAILURE();
  }
}

class Foo {
public:
  KJ_DISALLOW_COPY(Foo);
  virtual ~Foo() {}
protected:
  Foo() = default;
};

class Bar: public Foo {
public:
  Bar() = default;
  KJ_DISALLOW_COPY(Bar);
  virtual ~Bar() {}
};

class Baz: public Foo {
public:
  Baz() = delete;
  KJ_DISALLOW_COPY(Baz);
  virtual ~Baz() {}
};

TEST(Common, Downcast) {
  Bar bar;
  Foo& foo = bar;

  EXPECT_EQ(&bar, &downcast<Bar>(foo));
#if defined(KJ_DEBUG) && !KJ_NO_RTTI
#if KJ_NO_EXCEPTIONS
#ifdef KJ_DEBUG
  EXPECT_DEATH_IF_SUPPORTED(downcast<Baz>(foo), "Value cannot be downcast");
#endif
#else
  EXPECT_ANY_THROW(downcast<Baz>(foo));
#endif
#endif

#if KJ_NO_RTTI
  EXPECT_TRUE(dynamicDowncastIfAvailable<Bar>(foo) == nullptr);
  EXPECT_TRUE(dynamicDowncastIfAvailable<Baz>(foo) == nullptr);
#else
  KJ_IF_MAYBE(m, dynamicDowncastIfAvailable<Bar>(foo)) {
    EXPECT_EQ(&bar, m);
  } else {
    ADD_FAILURE() << "Dynamic downcast returned null.";
  }
  EXPECT_TRUE(dynamicDowncastIfAvailable<Baz>(foo) == nullptr);
#endif
}

TEST(Common, MinMax) {
  EXPECT_EQ(5, kj::min(5, 9));
  EXPECT_EQ(5, kj::min(9, 5));
  EXPECT_EQ(5, kj::min(5, 5));
  EXPECT_EQ(9, kj::max(5, 9));
  EXPECT_EQ(9, kj::max(9, 5));
  EXPECT_EQ(5, kj::min(5, 5));

  // Hey look, we can handle the types mismatching.  Eat your heart out, std.
  EXPECT_EQ(5, kj::min(5, 'a'));
  EXPECT_EQ(5, kj::min('a', 5));
  EXPECT_EQ('a', kj::max(5, 'a'));
  EXPECT_EQ('a', kj::max('a', 5));

  EXPECT_EQ('a', kj::min(1234567890123456789ll, 'a'));
  EXPECT_EQ('a', kj::min('a', 1234567890123456789ll));
  EXPECT_EQ(1234567890123456789ll, kj::max(1234567890123456789ll, 'a'));
  EXPECT_EQ(1234567890123456789ll, kj::max('a', 1234567890123456789ll));
}

TEST(Common, MinMaxValue) {
  EXPECT_EQ(0x7f, int8_t(maxValue));
  EXPECT_EQ(0xffu, uint8_t(maxValue));
  EXPECT_EQ(0x7fff, int16_t(maxValue));
  EXPECT_EQ(0xffffu, uint16_t(maxValue));
  EXPECT_EQ(0x7fffffff, int32_t(maxValue));
  EXPECT_EQ(0xffffffffu, uint32_t(maxValue));
  EXPECT_EQ(0x7fffffffffffffffll, int64_t(maxValue));
  EXPECT_EQ(0xffffffffffffffffull, uint64_t(maxValue));

  EXPECT_EQ(-0x80, int8_t(minValue));
  EXPECT_EQ(0, uint8_t(minValue));
  EXPECT_EQ(-0x8000, int16_t(minValue));
  EXPECT_EQ(0, uint16_t(minValue));
  EXPECT_EQ(-0x80000000, int32_t(minValue));
  EXPECT_EQ(0, uint32_t(minValue));
  EXPECT_EQ(-0x8000000000000000ll, int64_t(minValue));
  EXPECT_EQ(0, uint64_t(minValue));

  double f = inf();
  EXPECT_TRUE(f * 2 == f);

  f = nan();
  EXPECT_FALSE(f == f);
}

TEST(Common, Defer) {
  uint i = 0;
  uint j = 1;
  bool k = false;

  {
    KJ_DEFER(++i);
    KJ_DEFER(j += 3; k = true);
    EXPECT_EQ(0u, i);
    EXPECT_EQ(1u, j);
    EXPECT_FALSE(k);
  }

  EXPECT_EQ(1u, i);
  EXPECT_EQ(4u, j);
  EXPECT_TRUE(k);
}

TEST(Common, CanConvert) {
  static_assert(canConvert<long, int>(), "failure");
  static_assert(!canConvert<long, void*>(), "failure");

  struct Super {};
  struct Sub: public Super {};

  static_assert(canConvert<Sub, Super>(), "failure");
  static_assert(!canConvert<Super, Sub>(), "failure");
  static_assert(canConvert<Sub*, Super*>(), "failure");
  static_assert(!canConvert<Super*, Sub*>(), "failure");

  static_assert(canConvert<void*, const void*>(), "failure");
  static_assert(!canConvert<const void*, void*>(), "failure");
}

}  // namespace
}  // namespace kj<|MERGE_RESOLUTION|>--- conflicted
+++ resolved
@@ -34,11 +34,7 @@
   for (size_t i: indices(arr)) {
     EXPECT_EQ(expected++, i);
   }
-<<<<<<< HEAD
-  EXPECT_EQ(4, expected);
-=======
   EXPECT_EQ(4u, expected);
->>>>>>> 73a3347b
 }
 
 TEST(Common, Maybe) {
