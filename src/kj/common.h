// Copyright (c) 2013, Kenton Varda <temporal@gmail.com>
// All rights reserved.
//
// Redistribution and use in source and binary forms, with or without
// modification, are permitted provided that the following conditions are met:
//
// 1. Redistributions of source code must retain the above copyright notice, this
//    list of conditions and the following disclaimer.
// 2. Redistributions in binary form must reproduce the above copyright notice,
//    this list of conditions and the following disclaimer in the documentation
//    and/or other materials provided with the distribution.
//
// THIS SOFTWARE IS PROVIDED BY THE COPYRIGHT HOLDERS AND CONTRIBUTORS "AS IS" AND
// ANY EXPRESS OR IMPLIED WARRANTIES, INCLUDING, BUT NOT LIMITED TO, THE IMPLIED
// WARRANTIES OF MERCHANTABILITY AND FITNESS FOR A PARTICULAR PURPOSE ARE
// DISCLAIMED. IN NO EVENT SHALL THE COPYRIGHT OWNER OR CONTRIBUTORS BE LIABLE FOR
// ANY DIRECT, INDIRECT, INCIDENTAL, SPECIAL, EXEMPLARY, OR CONSEQUENTIAL DAMAGES
// (INCLUDING, BUT NOT LIMITED TO, PROCUREMENT OF SUBSTITUTE GOODS OR SERVICES;
// LOSS OF USE, DATA, OR PROFITS; OR BUSINESS INTERRUPTION) HOWEVER CAUSED AND
// ON ANY THEORY OF LIABILITY, WHETHER IN CONTRACT, STRICT LIABILITY, OR TORT
// (INCLUDING NEGLIGENCE OR OTHERWISE) ARISING IN ANY WAY OUT OF THE USE OF THIS
// SOFTWARE, EVEN IF ADVISED OF THE POSSIBILITY OF SUCH DAMAGE.

// Header that should be #included by everyone.
//
// This defines very simple utilities that are widely applicable.

#ifndef KJ_COMMON_H_
#define KJ_COMMON_H_

#ifndef KJ_NO_COMPILER_CHECK
#if __cplusplus < 201103L && !__CDT_PARSER__
  #error "This code requires C++11. Either your compiler does not support it or it is not enabled."
  #ifdef __GNUC__
    // Compiler claims compatibility with GCC, so presumably supports -std.
    #error "Pass -std=c++11 on the compiler command line to enable C++11."
  #endif
#endif

#ifdef __GNUC__
  #if __clang__
    #if __clang_major__ < 3 || (__clang_major__ == 3 && __clang_minor__ < 2)
      #warning "This library requires at least Clang 3.2."
    #elif defined(__apple_build_version__) && __apple_build_version__ <= 4250028
      #warning "This library requires at least Clang 3.2.  XCode 4.6's Clang, which claims to be "\
               "version 4.2 (wat?), is actually built from some random SVN revision between 3.1 "\
               "and 3.2.  Unfortunately, it is insufficient for compiling this library.  You can "\
               "download the real Clang 3.2 (or newer) from the Clang web site.  Step-by-step "\
               "instructions can be found in Cap'n Proto's documentation: "\
               "http://kentonv.github.io/capnproto/install.html#clang_32_on_mac_osx"
    #elif __cplusplus >= 201103L && !__has_include(<initializer_list>)
      #warning "Your compiler supports C++11 but your C++ standard library does not.  If your "\
               "system has libc++ installed (as should be the case on e.g. Mac OSX), try adding "\
               "-stdlib=libc++ to your CXXFLAGS."
    #endif
  #else
    #if __GNUC__ < 4 || (__GNUC__ == 4 && __GNUC_MINOR__ < 7)
      #warning "This library requires at least GCC 4.7."
    #endif
  #endif
#elif defined(_MSC_VER)
  #warning "As of June 2013, Visual Studio's C++11 support was hopelessly behind what is needed to compile this code."
#else
  #warning "I don't recognize your compiler.  As of this writing, Clang and GCC are the only "\
           "known compilers with enough C++11 support for this library.  "\
           "#define KJ_NO_COMPILER_CHECK to make this warning go away."
#endif
#endif

#include <stddef.h>
#include <initializer_list>

// =======================================================================================

namespace kj {

typedef unsigned int uint;
typedef unsigned char byte;

// =======================================================================================
// Common macros, especially for common yet compiler-specific features.

// Detect whether RTTI and exceptions are enabled, assuming they are unless we have specific
// evidence to the contrary.  Clients can always define KJ_NO_RTTI or KJ_NO_EXCEPTIONS explicitly
// to override these checks.
#ifdef __GNUC__
  #if !defined(KJ_NO_RTTI) && !__GXX_RTTI
    #define KJ_NO_RTTI 1
  #endif
  #if !defined(KJ_NO_EXCEPTIONS) && !__EXCEPTIONS
    #define KJ_NO_EXCEPTIONS 1
  #endif
#elif defined(_MSC_VER)
  #if !defined(KJ_NO_RTTI) && !defined(_CPPRTTI)
    #define KJ_NO_RTTI 1
  #endif
  #if !defined(KJ_NO_EXCEPTIONS) && !defined(_CPPUNWIND)
    #define KJ_NO_EXCEPTIONS 1
  #endif
#endif

<<<<<<< HEAD
#if __OPTIMIZE__ && !defined(NDEBUG) && !defined(DEBUG) && !defined(KJ_DEBUG)
#warning "You've enabled optimization but not NDEBUG. Usually optimized builds should #define \
NDEBUG to disable debug asserts, so I am #defining it for you. If you actually want debug asserts, \
please #define DEBUG or KJ_DEBUG. To make this warning go away, #define NDEBUG yourself, e.g. with \
the compiler flag -DNDEBUG."
#define NDEBUG 1
#endif

#if !defined(NDEBUG) && !defined(KJ_DEBUG)
#define KJ_DEBUG
=======
#if !defined(KJ_DEBUG) && !defined(KJ_NDEBUG)
// Heuristically decide whether to enable debug mode.  If DEBUG or NDEBUG is defined, use that.
// Otherwise, fall back to checking whether optimization is enabled.
#if defined(DEBUG)
#define KJ_DEBUG
#elif defined(NDEBUG)
#define KJ_NDEBUG
#elif __OPTIMIZE__
#define KJ_NDEBUG
#else
#define KJ_DEBUG
#endif
>>>>>>> 73a3347b
#endif

#define KJ_DISALLOW_COPY(classname) \
  classname(const classname&) = delete; \
  classname& operator=(const classname&) = delete
// Deletes the implicit copy constructor and assignment operator.

#define KJ_LIKELY(condition) __builtin_expect(condition, true)
#define KJ_UNLIKELY(condition) __builtin_expect(condition, false)
// Branch prediction macros.  Evaluates to the condition given, but also tells the compiler that we
// expect the condition to be true/false enough of the time that it's worth hard-coding branch
// prediction.

#if defined(KJ_DEBUG) || __NO_INLINE__
#define KJ_ALWAYS_INLINE(prototype) inline prototype
// Don't force inline in debug mode.
#else
#define KJ_ALWAYS_INLINE(prototype) inline prototype __attribute__((always_inline))
// Force a function to always be inlined.  Apply only to the prototype, not to the definition.
#endif

#define KJ_NORETURN __attribute__((noreturn))
#define KJ_UNUSED __attribute__((unused))

#define KJ_WARN_UNUSED_RESULT __attribute__((warn_unused_result))

#if __clang__
#define KJ_UNUSED_MEMBER __attribute__((unused))
// Inhibits "unused" warning for member variables.  Only Clang produces such a warning, while GCC
// complains if the attribute is set on members.
#else
#define KJ_UNUSED_MEMBER
#endif

namespace _ {  // private

void inlineRequireFailure(
    const char* file, int line, const char* expectation, const char* macroArgs,
    const char* message = nullptr) KJ_NORETURN;
void inlineAssertFailure(
    const char* file, int line, const char* expectation, const char* macroArgs,
    const char* message = nullptr) KJ_NORETURN;

void unreachable() KJ_NORETURN;

}  // namespace _ (private)

#ifdef KJ_DEBUG
#define KJ_IREQUIRE(condition, ...) \
    if (KJ_LIKELY(condition)); else ::kj::_::inlineRequireFailure( \
        __FILE__, __LINE__, #condition, #__VA_ARGS__, ##__VA_ARGS__)
// Version of KJ_DREQUIRE() which is safe to use in headers that are #included by users.  Used to
// check preconditions inside inline methods.  KJ_IREQUIRE is particularly useful in that
// it will be enabled depending on whether the application is compiled in debug mode rather than
// whether libkj is.
<<<<<<< HEAD
#else
#define KJ_IREQUIRE(condition, ...)
=======

#define KJ_IASSERT(condition, ...) \
    if (KJ_LIKELY(condition)); else ::kj::_::inlineAssertFailure( \
        __FILE__, __LINE__, #condition, #__VA_ARGS__, ##__VA_ARGS__)
// Version of KJ_DASSERT() which is safe to use in headers that are #included by users.  Used to
// check state inside inline and templated methods.
#else
#define KJ_IREQUIRE(condition, ...)
#define KJ_IASSERT(condition, ...)
>>>>>>> 73a3347b
#endif

#define KJ_UNREACHABLE ::kj::_::unreachable();
// Put this on code paths that cannot be reached to suppress compiler warnings about missing
// returns.

#if __clang__
#define KJ_CLANG_KNOWS_THIS_IS_UNREACHABLE_BUT_GCC_DOESNT
#else
#define KJ_CLANG_KNOWS_THIS_IS_UNREACHABLE_BUT_GCC_DOESNT KJ_UNREACHABLE
#endif

// #define KJ_STACK_ARRAY(type, name, size, minStack, maxStack)
//
// Allocate an array, preferably on the stack, unless it is too big.  On GCC this will use
// variable-sized arrays.  For other compilers we could just use a fixed-size array.  `minStack`
// is the stack array size to use if variable-width arrays are not supported.  `maxStack` is the
// maximum stack array size if variable-width arrays *are* supported.
#if __clang__
#define KJ_STACK_ARRAY(type, name, size, minStack, maxStack) \
  size_t name##_size = (size); \
  bool name##_isOnStack = name##_size <= (minStack); \
  type name##_stack[minStack]; \
  ::kj::Array<type> name##_heap = name##_isOnStack ? \
      nullptr : kj::heapArray<type>(name##_size); \
  ::kj::ArrayPtr<type> name = name##_isOnStack ? \
      kj::arrayPtr(name##_stack, name##_size) : name##_heap
#else
#define KJ_STACK_ARRAY(type, name, size, minStack, maxStack) \
  size_t name##_size = (size); \
  bool name##_isOnStack = name##_size <= (maxStack); \
  type name##_stack[name##_isOnStack ? size : 0]; \
  ::kj::Array<type> name##_heap = name##_isOnStack ? \
      nullptr : kj::heapArray<type>(name##_size); \
  ::kj::ArrayPtr<type> name = name##_isOnStack ? \
      kj::arrayPtr(name##_stack, name##_size) : name##_heap
#endif

#define KJ_CONCAT_(x, y) x##y
#define KJ_CONCAT(x, y) KJ_CONCAT_(x, y)
#define KJ_UNIQUE_NAME(prefix) KJ_CONCAT(prefix, __LINE__)
// Create a unique identifier name.  We use concatenate __LINE__ rather than __COUNTER__ so that
// the name can be used multiple times in the same macro.

// =======================================================================================
// Template metaprogramming helpers.

template <typename T> struct NoInfer_ { typedef T Type; };
template <typename T> using NoInfer = typename NoInfer_<T>::Type;
// Use NoInfer<T>::Type in place of T for a template function parameter to prevent inference of
// the type based on the parameter value.

template <typename T> struct RemoveConst_ { typedef T Type; };
template <typename T> struct RemoveConst_<const T> { typedef T Type; };
template <typename T> using RemoveConst = typename RemoveConst_<T>::Type;

template <typename> struct IsLvalueReference_ { static constexpr bool value = false; };
template <typename T> struct IsLvalueReference_<T&> { static constexpr bool value = true; };
template <typename T>
inline constexpr bool isLvalueReference() { return IsLvalueReference_<T>::value; }

template <typename T> struct Decay_ { typedef T Type; };
template <typename T> struct Decay_<T&> { typedef typename Decay_<T>::Type Type; };
template <typename T> struct Decay_<T&&> { typedef typename Decay_<T>::Type Type; };
template <typename T> struct Decay_<T[]> { typedef typename Decay_<T*>::Type Type; };
template <typename T> struct Decay_<const T[]> { typedef typename Decay_<const T*>::Type Type; };
template <typename T, size_t s> struct Decay_<T[s]> { typedef typename Decay_<T*>::Type Type; };
template <typename T, size_t s> struct Decay_<const T[s]> { typedef typename Decay_<const T*>::Type Type; };
template <typename T> struct Decay_<const T> { typedef typename Decay_<T>::Type Type; };
template <typename T> struct Decay_<volatile T> { typedef typename Decay_<T>::Type Type; };
template <typename T> using Decay = typename Decay_<T>::Type;

template <bool b> struct EnableIf_;
template <> struct EnableIf_<true> { typedef void Type; };
template <bool b> using EnableIf = typename EnableIf_<b>::Type;
// Use like:
//
//     template <typename T, typename = EnableIf<isValid<T>()>
//     void func(T&& t);

template <typename T>
T instance() noexcept;
// Like std::declval, but doesn't transform T into an rvalue reference.  If you want that, specify
// instance<T&&>().

struct DisallowConstCopy {
  // Inherit from this, or declare a member variable of this type, to prevent the class from being
  // copyable from a const reference -- instead, it will only be copyable from non-const references.
  // This is useful for enforcing transitive constness of contained pointers.
  //
  // For example, say you have a type T which contains a pointer.  T has non-const methods which
  // modify the value at that pointer, but T's const methods are designed to allow reading only.
  // Unfortunately, if T has a regular copy constructor, someone can simply make a copy of T and
  // then use it to modify the pointed-to value.  However, if T inherits DisallowConstCopy, then
  // callers will only be able to copy non-const instances of T.  Ideally, there is some
  // parallel type ImmutableT which is like a version of T that only has const methods, and can
  // be copied from a const T.
  //
  // Note that due to C++ rules about implicit copy constructors and assignment operators, any
  // type that contains or inherits from a type that disallows const copies will also automatically
  // disallow const copies.  Hey, cool, that's exactly what we want.

  DisallowConstCopy() = default;
  DisallowConstCopy(DisallowConstCopy&);
  DisallowConstCopy(DisallowConstCopy&&) = default;
  DisallowConstCopy& operator=(DisallowConstCopy&);
  DisallowConstCopy& operator=(DisallowConstCopy&&) = default;
};

// Apparently these cannot be defaulted inside the class due to some obscure C++ rule.
inline DisallowConstCopy::DisallowConstCopy(DisallowConstCopy&) = default;
inline DisallowConstCopy& DisallowConstCopy::operator=(DisallowConstCopy&) = default;

template <typename T>
struct DisallowConstCopyIfNotConst: public DisallowConstCopy {
  // Inherit from this when implementing a template that contains a pointer to T and which should
  // enforce transitive constness.  If T is a const type, this has no effect.  Otherwise, it is
  // an alias for DisallowConstCopy.
};

template <typename T>
struct DisallowConstCopyIfNotConst<const T> {};

template <typename T> struct IsConst_ { static constexpr bool value = false; };
template <typename T> struct IsConst_<const T> { static constexpr bool value = true; };
template <typename T> constexpr bool isConst() { return IsConst_<T>::value; }

template <typename T> struct EnableIfNotConst_ { typedef T Type; };
template <typename T> struct EnableIfNotConst_<const T>;
template <typename T> using EnableIfNotConst = typename EnableIfNotConst_<T>::Type;

template <typename T> struct EnableIfConst_;
template <typename T> struct EnableIfConst_<const T> { typedef T Type; };
template <typename T> using EnableIfConst = typename EnableIfConst_<T>::Type;

template <typename T> struct RemoveConstOrDisable_ { struct Type; };
template <typename T> struct RemoveConstOrDisable_<const T> { typedef T Type; };
template <typename T> using RemoveConstOrDisable = typename RemoveConstOrDisable_<T>::Type;

template <typename T> struct IsReference_ { static constexpr bool value = false; };
template <typename T> struct IsReference_<T&> { static constexpr bool value = true; };
template <typename T> constexpr bool isReference() { return IsReference_<T>::value; }

namespace _ {  // private

template <typename T>
T refIfLvalue(T&&);

}  // namespace _ (private)

#define KJ_DECLTYPE_REF(exp) decltype(::kj::_::refIfLvalue(exp))
// Like decltype(exp), but if exp is an lvalue, produces a reference type.
//
//     int i;
//     decltype(i) i1(i);                         // i1 has type int.
//     KJ_DECLTYPE_REF(i + 1) i2(i + 1);          // i2 has type int.
//     KJ_DECLTYPE_REF(i) i3(i);                  // i3 has type int&.
//     KJ_DECLTYPE_REF(kj::mv(i)) i4(kj::mv(i));  // i4 has type int.

template <typename T>
struct CanConvert_ {
  static int sfinae(T);
  static bool sfinae(...);
};

template <typename T, typename U>
constexpr bool canConvert() {
  return sizeof(CanConvert_<U>::sfinae(instance<T>())) == sizeof(int);
}

#if __clang__
template <typename T>
constexpr bool canMemcpy() {
  // Returns true if T can be copied using memcpy instead of using the copy constructor or
  // assignment operator.

  // Clang unhelpfully defines __has_trivial_{copy,assign}(T) to be true if the copy constructor /
  // assign operator are deleted, on the basis that a strict reading of the definition of "trivial"
  // according to the standard says that deleted functions are in fact trivial.  Meanwhile Clang
  // provides these admittedly-better intrinsics, but GCC does not.
  return __is_trivially_constructible(T, const T&) && __is_trivially_assignable(T, const T&);
}
#else
template <typename T>
constexpr bool canMemcpy() {
  // Returns true if T can be copied using memcpy instead of using the copy constructor or
  // assignment operator.

  // GCC defines these to mean what we want them to mean.
  return __has_trivial_copy(T) && __has_trivial_assign(T);
}
#endif

// =======================================================================================
// Equivalents to std::move() and std::forward(), since these are very commonly needed and the
// std header <utility> pulls in lots of other stuff.
//
// We use abbreviated names mv and fwd because these helpers (especially mv) are so commonly used
// that the cost of typing more letters outweighs the cost of being slightly harder to understand
// when first encountered.

template<typename T> constexpr T&& mv(T& t) noexcept { return static_cast<T&&>(t); }
template<typename T> constexpr T&& fwd(NoInfer<T>& t) noexcept { return static_cast<T&&>(t); }

template<typename T> constexpr T cp(T& t) noexcept { return t; }
template<typename T> constexpr T cp(const T& t) noexcept { return t; }
// Useful to force a copy, particularly to pass into a function that expects T&&.

template <typename T, typename U>
inline constexpr auto min(T&& a, U&& b) -> decltype(a < b ? a : b) { return a < b ? a : b; }
template <typename T, typename U>
inline constexpr auto max(T&& a, U&& b) -> decltype(a > b ? a : b) { return a > b ? a : b; }

template <typename T, size_t s>
inline constexpr size_t size(T (&arr)[s]) { return s; }
template <typename T>
inline constexpr size_t size(T&& arr) { return arr.size(); }
// Returns the size of the parameter, whether the parameter is a regular C array or a container
// with a `.size()` method.

<<<<<<< HEAD
=======
class MaxValue_ {
private:
  template <typename T>
  inline constexpr T maxSigned() const {
    return (1ull << (sizeof(T) * 8 - 1)) - 1;
  }
  template <typename T>
  inline constexpr T maxUnsigned() const {
    return ~static_cast<T>(0u);
  }

public:
#define _kJ_HANDLE_TYPE(T) \
  inline constexpr operator   signed T() const { return MaxValue_::maxSigned  <  signed T>(); } \
  inline constexpr operator unsigned T() const { return MaxValue_::maxUnsigned<unsigned T>(); }
  _kJ_HANDLE_TYPE(char)
  _kJ_HANDLE_TYPE(short)
  _kJ_HANDLE_TYPE(int)
  _kJ_HANDLE_TYPE(long)
  _kJ_HANDLE_TYPE(long long)
#undef _kJ_HANDLE_TYPE
};

class MinValue_ {
private:
  template <typename T>
  inline constexpr T minSigned() const {
    return 1ull << (sizeof(T) * 8 - 1);
  }
  template <typename T>
  inline constexpr T minUnsigned() const {
    return 0u;
  }

public:
#define _kJ_HANDLE_TYPE(T) \
  inline constexpr operator   signed T() const { return MinValue_::minSigned  <  signed T>(); } \
  inline constexpr operator unsigned T() const { return MinValue_::minUnsigned<unsigned T>(); }
  _kJ_HANDLE_TYPE(char)
  _kJ_HANDLE_TYPE(short)
  _kJ_HANDLE_TYPE(int)
  _kJ_HANDLE_TYPE(long)
  _kJ_HANDLE_TYPE(long long)
#undef _kJ_HANDLE_TYPE
};

static constexpr MaxValue_ maxValue = MaxValue_();
// A special constant which, when cast to an integer type, takes on the maximum possible value of
// that type.  This is useful to use as e.g. a parameter to a function because it will be robust
// in the face of changes to the parameter's type.
//
// `char` is not supported, but `signed char` and `unsigned char` are.

static constexpr MinValue_ minValue = MinValue_();
// A special constant which, when cast to an integer type, takes on the minimum possible value
// of that type.  This is useful to use as e.g. a parameter to a function because it will be robust
// in the face of changes to the parameter's type.
//
// `char` is not supported, but `signed char` and `unsigned char` are.

inline constexpr float inf() { return __builtin_huge_valf(); }
inline constexpr float nan() { return __builtin_nanf(""); }

>>>>>>> 73a3347b
// =======================================================================================
// Useful fake containers

template <typename T>
class Range {
public:
  inline constexpr Range(const T& begin, const T& end): begin_(begin), end_(end) {}

  class Iterator {
  public:
    Iterator() = default;
    inline Iterator(const T& value): value(value) {}

    inline const T&  operator* () const { return value; }
    inline const T&  operator[](size_t index) const { return value + index; }
    inline Iterator& operator++() { ++value; return *this; }
    inline Iterator  operator++(int) { return Iterator(value++); }
    inline Iterator& operator--() { --value; return *this; }
    inline Iterator  operator--(int) { return Iterator(value--); }
    inline Iterator& operator+=(ptrdiff_t amount) { value += amount; return *this; }
    inline Iterator& operator-=(ptrdiff_t amount) { value -= amount; return *this; }
    inline Iterator  operator+ (ptrdiff_t amount) const { return Iterator(value + amount); }
    inline Iterator  operator- (ptrdiff_t amount) const { return Iterator(value - amount); }
    inline ptrdiff_t operator- (const Iterator& other) const { return value - other.value; }

    inline bool operator==(const Iterator& other) const { return value == other.value; }
    inline bool operator!=(const Iterator& other) const { return value != other.value; }
    inline bool operator<=(const Iterator& other) const { return value <= other.value; }
    inline bool operator>=(const Iterator& other) const { return value >= other.value; }
    inline bool operator< (const Iterator& other) const { return value <  other.value; }
    inline bool operator> (const Iterator& other) const { return value >  other.value; }

  private:
    T value;
  };

  inline Iterator begin() const { return Iterator(begin_); }
  inline Iterator end() const { return Iterator(end_); }

  inline auto size() const -> decltype(instance<T>() - instance<T>()) { return end_ - begin_; }

private:
  T begin_;
  T end_;
};

template <typename T>
inline constexpr Range<Decay<T>> range(T begin, T end) { return Range<Decay<T>>(begin, end); }
// Returns a fake iterable container containing all values of T from `begin` (inclusive) to `end`
// (exclusive).  Example:
//
//     // Prints 1, 2, 3, 4, 5, 6, 7, 8, 9.
//     for (int i: kj::range(1, 10)) { print(i); }

template <typename T>
inline constexpr Range<size_t> indices(T&& container) {
  // Shortcut for iterating over the indices of a container:
  //
  //     for (size_t i: kj::indices(myArray)) { handle(myArray[i]); }

  return range<size_t>(0, kj::size(container));
}

template <typename T>
class Repeat {
public:
  inline constexpr Repeat(const T& value, size_t count): value(value), count(count) {}

  class Iterator {
  public:
    Iterator() = default;
    inline Iterator(const T& value, size_t index): value(value), index(index) {}

    inline const T&  operator* () const { return value; }
    inline const T&  operator[](ptrdiff_t index) const { return value; }
    inline Iterator& operator++() { ++index; return *this; }
    inline Iterator  operator++(int) { return Iterator(value, index++); }
    inline Iterator& operator--() { --index; return *this; }
    inline Iterator  operator--(int) { return Iterator(value, index--); }
    inline Iterator& operator+=(ptrdiff_t amount) { index += amount; return *this; }
    inline Iterator& operator-=(ptrdiff_t amount) { index -= amount; return *this; }
    inline Iterator  operator+ (ptrdiff_t amount) const { return Iterator(value, index + amount); }
    inline Iterator  operator- (ptrdiff_t amount) const { return Iterator(value, index - amount); }
    inline ptrdiff_t operator- (const Iterator& other) const { return index - other.index; }

    inline bool operator==(const Iterator& other) const { return index == other.index; }
    inline bool operator!=(const Iterator& other) const { return index != other.index; }
    inline bool operator<=(const Iterator& other) const { return index <= other.index; }
    inline bool operator>=(const Iterator& other) const { return index >= other.index; }
    inline bool operator< (const Iterator& other) const { return index <  other.index; }
    inline bool operator> (const Iterator& other) const { return index >  other.index; }

  private:
    T value;
    size_t index;
  };

  inline Iterator begin() const { return Iterator(value, 0); }
  inline Iterator end() const { return Iterator(value, count); }

  inline size_t size() const { return count; }

private:
  T value;
  size_t count;
};

template <typename T>
inline constexpr Repeat<Decay<T>> repeat(T&& value, size_t count) {
  // Returns a fake iterable which contains `count` repeats of `value`.  Useful for e.g. creating
  // a bunch of spaces:  `kj::repeat(' ', indent * 2)`

  return Repeat<Decay<T>>(value, count);
}

// =======================================================================================
// Manually invoking constructors and destructors
//
// ctor(x, ...) and dtor(x) invoke x's constructor or destructor, respectively.

// We want placement new, but we don't want to #include <new>.  operator new cannot be defined in
// a namespace, and defining it globally conflicts with the definition in <new>.  So we have to
// define a dummy type and an operator new that uses it.

namespace _ {  // private
struct PlacementNew {};
}  // namespace _ (private)
} // namespace kj

inline void* operator new(size_t, kj::_::PlacementNew, void* __p) noexcept {
  return __p;
}

namespace kj {

template <typename T, typename... Params>
inline void ctor(T& location, Params&&... params) {
  new (_::PlacementNew(), &location) T(kj::fwd<Params>(params)...);
}

template <typename T>
inline void dtor(T& location) {
  location.~T();
}

// =======================================================================================
// Maybe
//
// Use in cases where you want to indicate that a value may be null.  Using Maybe<T&> instead of T*
// forces the caller to handle the null case in order to satisfy the compiler, thus reliably
// preventing null pointer dereferences at runtime.
//
// Maybe<T> can be implicitly constructed from T and from nullptr.  Additionally, it can be
// implicitly constructed from T*, in which case the pointer is checked for nullness at runtime.
// To read the value of a Maybe<T>, do:
//
//    KJ_IF_MAYBE(value, someFuncReturningMaybe()) {
//      doSomething(*value);
//    } else {
//      maybeWasNull();
//    }
//
// KJ_IF_MAYBE's first parameter is a variable name which will be defined within the following
// block.  The variable will behave like a (guaranteed non-null) pointer to the Maybe's value,
// though it may or may not actually be a pointer.
//
// Note that Maybe<T&> actually just wraps a pointer, whereas Maybe<T> wraps a T and a boolean
// indicating nullness.

template <typename T>
class Maybe;

namespace _ {  // private

template <typename T>
class NullableValue {
  // Class whose interface behaves much like T*, but actually contains an instance of T and a
  // boolean flag indicating nullness.

public:
  inline NullableValue(NullableValue&& other) noexcept(noexcept(T(instance<T&&>())))
      : isSet(other.isSet) {
    if (isSet) {
      ctor(value, kj::mv(other.value));
    }
  }
  inline NullableValue(const NullableValue& other)
      : isSet(other.isSet) {
    if (isSet) {
      ctor(value, other.value);
    }
  }
  inline ~NullableValue() noexcept(noexcept(instance<T&>().~T())) {
    if (isSet) {
      dtor(value);
    }
  }

  inline T& operator*() { return value; }
  inline const T& operator*() const { return value; }
  inline T* operator->() { return &value; }
  inline const T* operator->() const { return &value; }
  inline operator T*() { return isSet ? &value : nullptr; }
  inline operator const T*() const { return isSet ? &value : nullptr; }

private:  // internal interface used by friends only
  inline NullableValue() noexcept: isSet(false) {}
  inline NullableValue(T&& t) noexcept(noexcept(T(instance<T&&>())))
      : isSet(true) {
    ctor(value, kj::mv(t));
  }
  inline NullableValue(T& t)
      : isSet(true) {
    ctor(value, t);
  }
  inline NullableValue(const T& t)
      : isSet(true) {
    ctor(value, t);
  }
  inline NullableValue(const T* t)
      : isSet(t != nullptr) {
    if (isSet) ctor(value, *t);
  }
  template <typename U>
  inline NullableValue(NullableValue<U>&& other) noexcept(noexcept(T(instance<U&&>())))
      : isSet(other.isSet) {
    if (isSet) {
      ctor(value, kj::mv(other.value));
    }
  }
  template <typename U>
  inline NullableValue(const NullableValue<U>& other)
      : isSet(other.isSet) {
    if (isSet) {
      ctor(value, other.value);
    }
  }
  template <typename U>
  inline NullableValue(const NullableValue<U&>& other)
      : isSet(other.isSet) {
    if (isSet) {
      ctor(value, *other.ptr);
    }
  }
  inline NullableValue(decltype(nullptr)): isSet(false) {}

  inline NullableValue& operator=(NullableValue&& other) {
    if (&other != this) {
      // Careful about throwing destructors/constructors here.
      if (isSet) {
        isSet = false;
        dtor(value);
      }
      if (other.isSet) {
        ctor(value, kj::mv(other.value));
        isSet = true;
      }
    }
    return *this;
  }

  inline NullableValue& operator=(NullableValue& other) {
    if (&other != this) {
      // Careful about throwing destructors/constructors here.
      if (isSet) {
        isSet = false;
        dtor(value);
      }
      if (other.isSet) {
        ctor(value, other.value);
        isSet = true;
      }
    }
    return *this;
  }

  inline NullableValue& operator=(const NullableValue& other) {
    if (&other != this) {
      // Careful about throwing destructors/constructors here.
      if (isSet) {
        isSet = false;
        dtor(value);
      }
      if (other.isSet) {
        ctor(value, other.value);
        isSet = true;
      }
    }
    return *this;
  }

  inline bool operator==(decltype(nullptr)) const { return !isSet; }
  inline bool operator!=(decltype(nullptr)) const { return isSet; }

private:
  bool isSet;
  union {
    T value;
  };

  friend class kj::Maybe<T>;
  template <typename U>
  friend NullableValue<U>&& readMaybe(Maybe<U>&& maybe);
};

template <typename T>
inline NullableValue<T>&& readMaybe(Maybe<T>&& maybe) { return kj::mv(maybe.ptr); }
template <typename T>
inline T* readMaybe(Maybe<T>& maybe) { return maybe.ptr; }
template <typename T>
inline const T* readMaybe(const Maybe<T>& maybe) { return maybe.ptr; }
template <typename T>
inline T* readMaybe(Maybe<T&>&& maybe) { return maybe.ptr; }
template <typename T>
inline T* readMaybe(const Maybe<T&>& maybe) { return maybe.ptr; }

template <typename T>
inline T* readMaybe(T* ptr) { return ptr; }
// Allow KJ_IF_MAYBE to work on regular pointers.

}  // namespace _ (private)

#define KJ_IF_MAYBE(name, exp) if (auto name = ::kj::_::readMaybe(exp))

template <typename T>
class Maybe {
  // A T, or nullptr.

  // IF YOU CHANGE THIS CLASS:  Note that there is a specialization of it in memory.h.

public:
  Maybe(): ptr(nullptr) {}
  Maybe(T&& t) noexcept(noexcept(T(instance<T&&>()))): ptr(kj::mv(t)) {}
  Maybe(T& t): ptr(t) {}
  Maybe(const T& t): ptr(t) {}
  Maybe(const T* t) noexcept: ptr(t) {}
  Maybe(Maybe&& other) noexcept(noexcept(T(instance<T&&>()))): ptr(kj::mv(other.ptr)) {}
  Maybe(const Maybe& other): ptr(other.ptr) {}

  template <typename U>
  Maybe(Maybe<U>&& other) noexcept(noexcept(T(instance<U&&>()))) {
    KJ_IF_MAYBE(val, kj::mv(other)) {
      ptr = *val;
    }
  }
  template <typename U>
  Maybe(const Maybe<U>& other) {
    KJ_IF_MAYBE(val, other) {
      ptr = *val;
    }
  }

  Maybe(decltype(nullptr)) noexcept: ptr(nullptr) {}

  inline Maybe& operator=(Maybe&& other) { ptr = kj::mv(other.ptr); return *this; }
  inline Maybe& operator=(Maybe& other) { ptr = other.ptr; return *this; }
  inline Maybe& operator=(const Maybe& other) { ptr = other.ptr; return *this; }

  inline bool operator==(decltype(nullptr)) const { return ptr == nullptr; }
  inline bool operator!=(decltype(nullptr)) const { return ptr != nullptr; }

  T& orDefault(T& defaultValue) {
    if (ptr == nullptr) {
      return defaultValue;
    } else {
      return *ptr;
    }
  }
  const T& orDefault(const T& defaultValue) const {
    if (ptr == nullptr) {
      return defaultValue;
    } else {
      return *ptr;
    }
  }

  template <typename Func>
  auto map(Func&& f) -> Maybe<decltype(f(instance<T&>()))> {
    if (ptr == nullptr) {
      return nullptr;
    } else {
      return f(*ptr);
    }
  }

  template <typename Func>
  auto map(Func&& f) const -> Maybe<decltype(f(instance<const T&>()))> {
    if (ptr == nullptr) {
      return nullptr;
    } else {
      return f(*ptr);
    }
  }

  // TODO(someday):  Once it's safe to require GCC 4.8, use ref qualifiers to provide a version of
  //   map() that uses move semantics if *this is an rvalue.

private:
  _::NullableValue<T> ptr;

  template <typename U>
  friend class Maybe;
  template <typename U>
  friend _::NullableValue<U>&& _::readMaybe(Maybe<U>&& maybe);
  template <typename U>
  friend U* _::readMaybe(Maybe<U>& maybe);
  template <typename U>
  friend const U* _::readMaybe(const Maybe<U>& maybe);
};

template <typename T>
class Maybe<T&>: public DisallowConstCopyIfNotConst<T> {
public:
  Maybe() noexcept: ptr(nullptr) {}
  Maybe(T& t) noexcept: ptr(&t) {}
  Maybe(T* t) noexcept: ptr(t) {}

  template <typename U>
  inline Maybe(Maybe<U&>& other) noexcept: ptr(other.ptr) {}
  template <typename U>
  inline Maybe(const Maybe<const U&>& other) noexcept: ptr(other.ptr) {}
  inline Maybe(decltype(nullptr)) noexcept: ptr(nullptr) {}

  inline Maybe& operator=(T& other) noexcept { ptr = &other; return *this; }
  inline Maybe& operator=(T* other) noexcept { ptr = other; return *this; }
  template <typename U>
  inline Maybe& operator=(Maybe<U&>& other) noexcept { ptr = other.ptr; return *this; }
  template <typename U>
  inline Maybe& operator=(const Maybe<const U&>& other) noexcept { ptr = other.ptr; return *this; }

  inline bool operator==(decltype(nullptr)) const { return ptr == nullptr; }
  inline bool operator!=(decltype(nullptr)) const { return ptr != nullptr; }

  T& orDefault(T& defaultValue) {
    if (ptr == nullptr) {
      return defaultValue;
    } else {
      return *ptr;
    }
  }
  const T& orDefault(const T& defaultValue) const {
    if (ptr == nullptr) {
      return defaultValue;
    } else {
      return *ptr;
    }
  }

  template <typename Func>
  auto map(Func&& f) -> Maybe<decltype(f(instance<T&>()))> {
    if (ptr == nullptr) {
      return nullptr;
    } else {
      return f(*ptr);
    }
  }

private:
  T* ptr;

  template <typename U>
  friend class Maybe;
  template <typename U>
  friend U* _::readMaybe(Maybe<U&>&& maybe);
  template <typename U>
  friend U* _::readMaybe(const Maybe<U&>& maybe);
};

// =======================================================================================
// ArrayPtr
//
// So common that we put it in common.h rather than array.h.

template <typename T>
class ArrayPtr: public DisallowConstCopyIfNotConst<T> {
  // A pointer to an array.  Includes a size.  Like any pointer, it doesn't own the target data,
  // and passing by value only copies the pointer, not the target.

public:
  inline constexpr ArrayPtr(): ptr(nullptr), size_(0) {}
  inline constexpr ArrayPtr(decltype(nullptr)): ptr(nullptr), size_(0) {}
  inline constexpr ArrayPtr(T* ptr, size_t size): ptr(ptr), size_(size) {}
  inline constexpr ArrayPtr(T* begin, T* end): ptr(begin), size_(end - begin) {}
  inline constexpr ArrayPtr(std::initializer_list<RemoveConstOrDisable<T>> init)
      : ptr(init.begin()), size_(init.size()) {}

  template <size_t size>
  inline constexpr ArrayPtr(T (&native)[size]): ptr(native), size_(size) {}
  // Construct an ArrayPtr from a native C-style array.

  template <size_t size>
  inline constexpr ArrayPtr(T (&native)[size]): ptr(native), size_(size) {}
  // Construct an ArrayPtr from a native C-style array.

  inline operator ArrayPtr<const T>() const {
    return ArrayPtr<const T>(ptr, size_);
  }
  inline ArrayPtr<const T> asConst() const {
    return ArrayPtr<const T>(ptr, size_);
  }

  inline size_t size() const { return size_; }
  inline const T& operator[](size_t index) const {
    KJ_IREQUIRE(index < size_, "Out-of-bounds ArrayPtr access.");
    return ptr[index];
  }
  inline T& operator[](size_t index) {
    KJ_IREQUIRE(index < size_, "Out-of-bounds ArrayPtr access.");
    return ptr[index];
  }

  inline T* begin() { return ptr; }
  inline T* end() { return ptr + size_; }
  inline T& front() { return *ptr; }
  inline T& back() { return *(ptr + size_ - 1); }
  inline const T* begin() const { return ptr; }
  inline const T* end() const { return ptr + size_; }
  inline const T& front() const { return *ptr; }
  inline const T& back() const { return *(ptr + size_ - 1); }

  inline ArrayPtr<const T> slice(size_t start, size_t end) const {
    KJ_IREQUIRE(start <= end && end <= size_, "Out-of-bounds ArrayPtr::slice().");
    return ArrayPtr<const T>(ptr + start, end - start);
  }
  inline ArrayPtr slice(size_t start, size_t end) {
    KJ_IREQUIRE(start <= end && end <= size_, "Out-of-bounds ArrayPtr::slice().");
    return ArrayPtr(ptr + start, end - start);
  }

  inline bool operator==(decltype(nullptr)) const { return size_ == 0; }
  inline bool operator!=(decltype(nullptr)) const { return size_ != 0; }

  inline bool operator==(const ArrayPtr& other) const {
    if (size_ != other.size_) return false;
    for (size_t i = 0; i < size_; i++) {
      if (ptr[i] != other[i]) return false;
    }
    return true;
  }
  inline bool operator!=(const ArrayPtr& other) const { return !(*this == other); }

private:
  T* ptr;
  size_t size_;
};

template <typename T>
inline constexpr ArrayPtr<T> arrayPtr(T* ptr, size_t size) {
  // Use this function to construct ArrayPtrs without writing out the type name.
  return ArrayPtr<T>(ptr, size);
}

template <typename T>
inline constexpr ArrayPtr<T> arrayPtr(T* begin, T* end) {
  // Use this function to construct ArrayPtrs without writing out the type name.
  return ArrayPtr<T>(begin, end);
}

// =======================================================================================
// Casts

template <typename To, typename From>
To implicitCast(From&& from) {
  // `implicitCast<T>(value)` casts `value` to type `T` only if the conversion is implicit.  Useful
  // for e.g. resolving ambiguous overloads without sacrificing type-safety.
  return kj::fwd<From>(from);
}

template <typename To, typename From>
Maybe<To&> dynamicDowncastIfAvailable(From& from) {
  // If RTTI is disabled, always returns nullptr.  Otherwise, works like dynamic_cast.  Useful
  // in situations where dynamic_cast could allow an optimization, but isn't strictly necessary
  // for correctness.  It is highly recommended that you try to arrange all your dynamic_casts
  // this way, as a dynamic_cast that is necessary for correctness implies a flaw in the interface
  // design.

  // Force a compile error if To is not a subtype of From.  Cross-casting is rare; if it is needed
  // we should have a separate cast function like dynamicCrosscastIfAvailable().
  if (false) {
    kj::implicitCast<From*>(kj::implicitCast<To*>(nullptr));
  }

#if KJ_NO_RTTI
  return nullptr;
#else
  return dynamic_cast<To*>(&from);
#endif
}

template <typename To, typename From>
To& downcast(From& from) {
  // Down-cast a value to a sub-type, asserting that the cast is valid.  In opt mode this is a
  // static_cast, but in debug mode (when RTTI is enabled) a dynamic_cast will be used to verify
  // that the value really has the requested type.

  // Force a compile error if To is not a subtype of From.
  if (false) {
    kj::implicitCast<From*>(kj::implicitCast<To*>(nullptr));
  }

#if !KJ_NO_RTTI
  KJ_IREQUIRE(dynamic_cast<To*>(&from) != nullptr, "Value cannot be downcast() to requested type.");
#endif

  return static_cast<To&>(from);
}

// =======================================================================================
// Defer

namespace _ {  // private

template <typename Func>
class Deferred {
public:
  inline Deferred(Func func): func(func), canceled(false) {}
  inline ~Deferred() { if (!canceled) func(); }
  KJ_DISALLOW_COPY(Deferred);

  // This move constructor is usually optimized away by the compiler.
  inline Deferred(Deferred&& other): func(kj::mv(other.func)), canceled(false) {
    other.canceled = true;
  }
private:
  Func func;
  bool canceled;
};

}  // namespace _ (private)

template <typename Func>
_::Deferred<Decay<Func>> defer(Func&& func) {
  // Returns an object which will invoke the given functor in its destructor.  The object is not
  // copyable but is movable with the semantics you'd expect.  Since the return type is private,
  // you need to assign to an `auto` variable.
  //
  // The KJ_DEFER macro provides slightly more convenient syntax for the common case where you
  // want some code to run at function exit.

  return _::Deferred<Decay<Func>>(kj::fwd<Func>(func));
}

#define KJ_DEFER(code) auto KJ_UNIQUE_NAME(_kjDefer) = ::kj::defer([&](){code;})
// Run the given code when the function exits, whether by return or exception.

}  // namespace kj

#endif  // KJ_COMMON_H_<|MERGE_RESOLUTION|>--- conflicted
+++ resolved
@@ -99,18 +99,6 @@
   #endif
 #endif
 
-<<<<<<< HEAD
-#if __OPTIMIZE__ && !defined(NDEBUG) && !defined(DEBUG) && !defined(KJ_DEBUG)
-#warning "You've enabled optimization but not NDEBUG. Usually optimized builds should #define \
-NDEBUG to disable debug asserts, so I am #defining it for you. If you actually want debug asserts, \
-please #define DEBUG or KJ_DEBUG. To make this warning go away, #define NDEBUG yourself, e.g. with \
-the compiler flag -DNDEBUG."
-#define NDEBUG 1
-#endif
-
-#if !defined(NDEBUG) && !defined(KJ_DEBUG)
-#define KJ_DEBUG
-=======
 #if !defined(KJ_DEBUG) && !defined(KJ_NDEBUG)
 // Heuristically decide whether to enable debug mode.  If DEBUG or NDEBUG is defined, use that.
 // Otherwise, fall back to checking whether optimization is enabled.
@@ -123,7 +111,6 @@
 #else
 #define KJ_DEBUG
 #endif
->>>>>>> 73a3347b
 #endif
 
 #define KJ_DISALLOW_COPY(classname) \
@@ -179,10 +166,6 @@
 // check preconditions inside inline methods.  KJ_IREQUIRE is particularly useful in that
 // it will be enabled depending on whether the application is compiled in debug mode rather than
 // whether libkj is.
-<<<<<<< HEAD
-#else
-#define KJ_IREQUIRE(condition, ...)
-=======
 
 #define KJ_IASSERT(condition, ...) \
     if (KJ_LIKELY(condition)); else ::kj::_::inlineAssertFailure( \
@@ -192,7 +175,6 @@
 #else
 #define KJ_IREQUIRE(condition, ...)
 #define KJ_IASSERT(condition, ...)
->>>>>>> 73a3347b
 #endif
 
 #define KJ_UNREACHABLE ::kj::_::unreachable();
@@ -413,8 +395,6 @@
 // Returns the size of the parameter, whether the parameter is a regular C array or a container
 // with a `.size()` method.
 
-<<<<<<< HEAD
-=======
 class MaxValue_ {
 private:
   template <typename T>
@@ -478,7 +458,6 @@
 inline constexpr float inf() { return __builtin_huge_valf(); }
 inline constexpr float nan() { return __builtin_nanf(""); }
 
->>>>>>> 73a3347b
 // =======================================================================================
 // Useful fake containers
 
@@ -969,10 +948,6 @@
   inline constexpr ArrayPtr(T (&native)[size]): ptr(native), size_(size) {}
   // Construct an ArrayPtr from a native C-style array.
 
-  template <size_t size>
-  inline constexpr ArrayPtr(T (&native)[size]): ptr(native), size_(size) {}
-  // Construct an ArrayPtr from a native C-style array.
-
   inline operator ArrayPtr<const T>() const {
     return ArrayPtr<const T>(ptr, size_);
   }
