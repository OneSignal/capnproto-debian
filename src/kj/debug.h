--- conflicted
+++ resolved
@@ -163,21 +163,12 @@
 
 #define _kJ_NONNULL(nature, value, ...) \
   (*({ \
-<<<<<<< HEAD
-    auto result = ::kj::_::readMaybe(value); \
-    if (KJ_UNLIKELY(!result)) { \
-      ::kj::_::Debug::Fault(__FILE__, __LINE__, ::kj::Exception::Nature::nature, 0, \
-                            #value " != nullptr", #__VA_ARGS__, ##__VA_ARGS__).fatal(); \
-    } \
-    result; \
-=======
     auto _kj_result = ::kj::_::readMaybe(value); \
     if (KJ_UNLIKELY(!_kj_result)) { \
       ::kj::_::Debug::Fault(__FILE__, __LINE__, ::kj::Exception::Nature::nature, 0, \
                             #value " != nullptr", #__VA_ARGS__, ##__VA_ARGS__).fatal(); \
     } \
     _kj_result; \
->>>>>>> 73a3347b
   }))
 #define KJ_ASSERT_NONNULL(value, ...) _kJ_NONNULL(LOCAL_BUG, value, ##__VA_ARGS__)
 #define KJ_REQUIRE_NONNULL(value, ...) _kJ_NONNULL(PRECONDITION, value, ##__VA_ARGS__)
