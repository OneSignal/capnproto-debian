// Copyright (c) 2013, Kenton Varda <temporal@gmail.com>
// All rights reserved.
//
// Redistribution and use in source and binary forms, with or without
// modification, are permitted provided that the following conditions are met:
//
// 1. Redistributions of source code must retain the above copyright notice, this
//    list of conditions and the following disclaimer.
// 2. Redistributions in binary form must reproduce the above copyright notice,
//    this list of conditions and the following disclaimer in the documentation
//    and/or other materials provided with the distribution.
//
// THIS SOFTWARE IS PROVIDED BY THE COPYRIGHT HOLDERS AND CONTRIBUTORS "AS IS" AND
// ANY EXPRESS OR IMPLIED WARRANTIES, INCLUDING, BUT NOT LIMITED TO, THE IMPLIED
// WARRANTIES OF MERCHANTABILITY AND FITNESS FOR A PARTICULAR PURPOSE ARE
// DISCLAIMED. IN NO EVENT SHALL THE COPYRIGHT OWNER OR CONTRIBUTORS BE LIABLE FOR
// ANY DIRECT, INDIRECT, INCIDENTAL, SPECIAL, EXEMPLARY, OR CONSEQUENTIAL DAMAGES
// (INCLUDING, BUT NOT LIMITED TO, PROCUREMENT OF SUBSTITUTE GOODS OR SERVICES;
// LOSS OF USE, DATA, OR PROFITS; OR BUSINESS INTERRUPTION) HOWEVER CAUSED AND
// ON ANY THEORY OF LIABILITY, WHETHER IN CONTRACT, STRICT LIABILITY, OR TORT
// (INCLUDING NEGLIGENCE OR OTHERWISE) ARISING IN ANY WAY OUT OF THE USE OF THIS
// SOFTWARE, EVEN IF ADVISED OF THE POSSIBILITY OF SUCH DAMAGE.

#include "dynamic.h"
#include <kj/debug.h>
#include <kj/vector.h>

namespace capnp {

namespace {

static const char HEXDIGITS[] = "0123456789abcdef";

enum PrintMode {
  BARE,
  // The value is planned to be printed on its own line, unless it is very short and contains
  // no inner newlines.

  PREFIXED,
  // The value is planned to be printed with a prefix, like "memberName = " (a struct field).

  PARENTHESIZED
  // The value is printed in parenthesized (a union value).
};

enum class PrintKind {
  LIST,
  RECORD
};

class Indent {
public:
  explicit Indent(bool enable): amount(enable ? 1 : 0) {}

  Indent next() {
    return Indent(amount == 0 ? 0 : amount + 1);
  }

  kj::StringTree delimit(kj::Array<kj::StringTree> items, PrintMode mode, PrintKind kind) {
    if (amount == 0 || canPrintAllInline(items, kind)) {
      return kj::StringTree(kj::mv(items), ", ");
    } else {
      char delim[amount * 2 + 3];
      delim[0] = ',';
      delim[1] = '\n';
      memset(delim + 2, ' ', amount * 2);
      delim[amount * 2 + 2] = '\0';

      // If the outer value isn't being printed on its own line, we need to add a newline/indent
      // before the first item, otherwise we only add a space on the assumption that it is preceded
      // by an open bracket or parenthesis.
      return kj::strTree(mode == BARE ? " " : delim + 1,
          kj::StringTree(kj::mv(items), kj::StringPtr(delim, amount * 2 + 2)), ' ');
    }
  }

private:
  uint amount;

  explicit Indent(uint amount): amount(amount) {}

  static constexpr size_t maxInlineValueSize = 24;
  static constexpr size_t maxInlineRecordSize = 64;

  static bool canPrintInline(const kj::StringTree& text) {
    if (text.size() > maxInlineValueSize) {
      return false;
    }

    char flat[maxInlineValueSize + 1];
    text.flattenTo(flat);
    flat[text.size()] = '\0';
    if (strchr(flat, '\n') != nullptr) {
      return false;
    }

    return true;
  }

  static bool canPrintAllInline(const kj::Array<kj::StringTree>& items, PrintKind kind) {
    size_t totalSize = 0;
    for (auto& item: items) {
      if (!canPrintInline(item)) return false;
      if (kind == PrintKind::RECORD) {
        totalSize += item.size();
        if (totalSize > maxInlineRecordSize) return false;
      }
    }
    return true;
  }
};

static schema::Type::Which whichFieldType(const StructSchema::Field& field) {
  auto proto = field.getProto();
  switch (proto.which()) {
    case schema::Field::SLOT:
      return proto.getSlot().getType().which();
    case schema::Field::GROUP:
      return schema::Type::STRUCT;
  }
  KJ_UNREACHABLE;
}

static kj::StringTree print(const DynamicValue::Reader& value,
                            schema::Type::Which which, Indent indent,
                            PrintMode mode) {
  switch (value.getType()) {
    case DynamicValue::UNKNOWN:
      return kj::strTree("?");
    case DynamicValue::VOID:
      return kj::strTree("void");
    case DynamicValue::BOOL:
      return kj::strTree(value.as<bool>() ? "true" : "false");
    case DynamicValue::INT:
      return kj::strTree(value.as<int64_t>());
    case DynamicValue::UINT:
      return kj::strTree(value.as<uint64_t>());
    case DynamicValue::FLOAT:
      if (which == schema::Type::FLOAT32) {
        return kj::strTree(value.as<float>());
      } else {
        return kj::strTree(value.as<double>());
      }
    case DynamicValue::TEXT:
    case DynamicValue::DATA: {
      // TODO(someday):  Data probably shouldn't be printed as a string.
      kj::ArrayPtr<const char> chars;
      if (value.getType() == DynamicValue::DATA) {
        auto reader = value.as<Data>();
        chars = kj::arrayPtr(reinterpret_cast<const char*>(reader.begin()), reader.size());
      } else {
        chars = value.as<Text>();
      }

      kj::Vector<char> escaped(chars.size());

      for (char c: chars) {
        switch (c) {
          case '\a': escaped.addAll(kj::StringPtr("\\a")); break;
          case '\b': escaped.addAll(kj::StringPtr("\\b")); break;
          case '\f': escaped.addAll(kj::StringPtr("\\f")); break;
          case '\n': escaped.addAll(kj::StringPtr("\\n")); break;
          case '\r': escaped.addAll(kj::StringPtr("\\r")); break;
          case '\t': escaped.addAll(kj::StringPtr("\\t")); break;
          case '\v': escaped.addAll(kj::StringPtr("\\v")); break;
          case '\'': escaped.addAll(kj::StringPtr("\\\'")); break;
          case '\"': escaped.addAll(kj::StringPtr("\\\"")); break;
          case '\\': escaped.addAll(kj::StringPtr("\\\\")); break;
          default:
            if (c < 0x20) {
              escaped.add('\\');
              escaped.add('x');
              uint8_t c2 = c;
              escaped.add(HEXDIGITS[c2 / 16]);
              escaped.add(HEXDIGITS[c2 % 16]);
            } else {
              escaped.add(c);
            }
            break;
        }
      }
      return kj::strTree('"', escaped, '"');
    }
    case DynamicValue::LIST: {
      auto listValue = value.as<DynamicList>();
      auto which = listValue.getSchema().whichElementType();
      kj::Array<kj::StringTree> elements = KJ_MAP(element, listValue) {
        return print(element, which, indent.next(), BARE);
      };
      return kj::strTree('[', indent.delimit(kj::mv(elements), mode, PrintKind::LIST), ']');
    }
    case DynamicValue::ENUM: {
      auto enumValue = value.as<DynamicEnum>();
      KJ_IF_MAYBE(enumerant, enumValue.getEnumerant()) {
        return kj::strTree(enumerant->getProto().getName());
      } else {
        // Unknown enum value; output raw number.
        return kj::strTree('(', enumValue.getRaw(), ')');
      }
      break;
    }
    case DynamicValue::STRUCT: {
      auto structValue = value.as<DynamicStruct>();
      auto unionFields = structValue.getSchema().getUnionFields();
      auto nonUnionFields = structValue.getSchema().getNonUnionFields();

      kj::Vector<kj::StringTree> printedFields(nonUnionFields.size() + (unionFields.size() != 0));

      // We try to write the union field, if any, in proper order with the rest.
      auto which = structValue.which();

      kj::StringTree unionValue;
      KJ_IF_MAYBE(field, which) {
        // Even if the union field has its default value, if it is not the default field of the
        // union then we have to print it anyway.
        auto fieldProto = field->getProto();
        if (fieldProto.getDiscriminantValue() != 0 || structValue.has(*field)) {
          unionValue = kj::strTree(
              fieldProto.getName(), " = ",
              print(structValue.get(*field), whichFieldType(*field), indent.next(), PREFIXED));
        } else {
          which = nullptr;
<<<<<<< HEAD
=======
        }
      }

      for (auto field: nonUnionFields) {
        KJ_IF_MAYBE(unionField, which) {
          if (unionField->getIndex() < field.getIndex()) {
            printedFields.add(kj::mv(unionValue));
            which = nullptr;
          }
        }
        if (structValue.has(field)) {
          printedFields.add(kj::strTree(
              field.getProto().getName(), " = ",
              print(structValue.get(field), whichFieldType(field), indent.next(), PREFIXED)));
>>>>>>> 73a3347b
        }
      }
      if (which != nullptr) {
        // Union value is last.
        printedFields.add(kj::mv(unionValue));
      }

<<<<<<< HEAD
      for (auto field: nonUnionFields) {
        KJ_IF_MAYBE(unionField, which) {
          if (unionField->getIndex() < field.getIndex()) {
            printedFields.add(kj::mv(unionValue));
            which = nullptr;
          }
        }
        if (structValue.has(field)) {
          printedFields.add(kj::strTree(
              field.getProto().getName(), " = ",
              print(structValue.get(field), whichFieldType(field), indent.next(), PREFIXED)));
        }
      }
      if (which != nullptr) {
        // Union value is last.
        printedFields.add(kj::mv(unionValue));
      }

      if (mode == PARENTHESIZED) {
        return indent.delimit(printedFields.releaseAsArray(), mode);
      } else {
        return kj::strTree('(', indent.delimit(printedFields.releaseAsArray(), mode), ')');
=======
      if (mode == PARENTHESIZED) {
        return indent.delimit(printedFields.releaseAsArray(), mode, PrintKind::RECORD);
      } else {
        return kj::strTree(
            '(', indent.delimit(printedFields.releaseAsArray(), mode, PrintKind::RECORD), ')');
>>>>>>> 73a3347b
      }
    }
    case DynamicValue::CAPABILITY:
      return kj::strTree("<external capability>");
    case DynamicValue::ANY_POINTER:
      return kj::strTree("<opaque pointer>");
  }

  KJ_UNREACHABLE;
}

kj::StringTree stringify(DynamicValue::Reader value) {
  return print(value, schema::Type::STRUCT, Indent(false), BARE);
}

}  // namespace

kj::StringTree prettyPrint(DynamicStruct::Reader value) {
  return print(value, schema::Type::STRUCT, Indent(true), BARE);
}

kj::StringTree prettyPrint(DynamicList::Reader value) {
  return print(value, schema::Type::LIST, Indent(true), BARE);
}

kj::StringTree prettyPrint(DynamicStruct::Builder value) { return prettyPrint(value.asReader()); }
kj::StringTree prettyPrint(DynamicList::Builder value) { return prettyPrint(value.asReader()); }

kj::StringTree KJ_STRINGIFY(const DynamicValue::Reader& value) { return stringify(value); }
kj::StringTree KJ_STRINGIFY(const DynamicValue::Builder& value) { return stringify(value.asReader()); }
kj::StringTree KJ_STRINGIFY(DynamicEnum value) { return stringify(value); }
<<<<<<< HEAD
kj::StringTree KJ_STRINGIFY(const DynamicObject::Reader& value) { return stringify(value); }
kj::StringTree KJ_STRINGIFY(const DynamicObject::Builder& value) { return stringify(value.asReader()); }
=======
>>>>>>> 73a3347b
kj::StringTree KJ_STRINGIFY(const DynamicStruct::Reader& value) { return stringify(value); }
kj::StringTree KJ_STRINGIFY(const DynamicStruct::Builder& value) { return stringify(value.asReader()); }
kj::StringTree KJ_STRINGIFY(const DynamicList::Reader& value) { return stringify(value); }
kj::StringTree KJ_STRINGIFY(const DynamicList::Builder& value) { return stringify(value.asReader()); }

namespace _ {  // private

kj::StringTree structString(StructReader reader, const RawSchema& schema) {
  return stringify(DynamicStruct::Reader(StructSchema(&schema), reader));
}

}  // namespace _ (private)

}  // namespace capnp<|MERGE_RESOLUTION|>--- conflicted
+++ resolved
@@ -220,8 +220,6 @@
               print(structValue.get(*field), whichFieldType(*field), indent.next(), PREFIXED));
         } else {
           which = nullptr;
-<<<<<<< HEAD
-=======
         }
       }
 
@@ -236,7 +234,6 @@
           printedFields.add(kj::strTree(
               field.getProto().getName(), " = ",
               print(structValue.get(field), whichFieldType(field), indent.next(), PREFIXED)));
->>>>>>> 73a3347b
         }
       }
       if (which != nullptr) {
@@ -244,36 +241,11 @@
         printedFields.add(kj::mv(unionValue));
       }
 
-<<<<<<< HEAD
-      for (auto field: nonUnionFields) {
-        KJ_IF_MAYBE(unionField, which) {
-          if (unionField->getIndex() < field.getIndex()) {
-            printedFields.add(kj::mv(unionValue));
-            which = nullptr;
-          }
-        }
-        if (structValue.has(field)) {
-          printedFields.add(kj::strTree(
-              field.getProto().getName(), " = ",
-              print(structValue.get(field), whichFieldType(field), indent.next(), PREFIXED)));
-        }
-      }
-      if (which != nullptr) {
-        // Union value is last.
-        printedFields.add(kj::mv(unionValue));
-      }
-
-      if (mode == PARENTHESIZED) {
-        return indent.delimit(printedFields.releaseAsArray(), mode);
-      } else {
-        return kj::strTree('(', indent.delimit(printedFields.releaseAsArray(), mode), ')');
-=======
       if (mode == PARENTHESIZED) {
         return indent.delimit(printedFields.releaseAsArray(), mode, PrintKind::RECORD);
       } else {
         return kj::strTree(
             '(', indent.delimit(printedFields.releaseAsArray(), mode, PrintKind::RECORD), ')');
->>>>>>> 73a3347b
       }
     }
     case DynamicValue::CAPABILITY:
@@ -305,11 +277,6 @@
 kj::StringTree KJ_STRINGIFY(const DynamicValue::Reader& value) { return stringify(value); }
 kj::StringTree KJ_STRINGIFY(const DynamicValue::Builder& value) { return stringify(value.asReader()); }
 kj::StringTree KJ_STRINGIFY(DynamicEnum value) { return stringify(value); }
-<<<<<<< HEAD
-kj::StringTree KJ_STRINGIFY(const DynamicObject::Reader& value) { return stringify(value); }
-kj::StringTree KJ_STRINGIFY(const DynamicObject::Builder& value) { return stringify(value.asReader()); }
-=======
->>>>>>> 73a3347b
 kj::StringTree KJ_STRINGIFY(const DynamicStruct::Reader& value) { return stringify(value); }
 kj::StringTree KJ_STRINGIFY(const DynamicStruct::Builder& value) { return stringify(value.asReader()); }
 kj::StringTree KJ_STRINGIFY(const DynamicList::Reader& value) { return stringify(value); }
