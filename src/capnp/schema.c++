--- conflicted
+++ resolved
@@ -216,49 +216,33 @@
 
 StructSchema Schema::asStruct() const {
   KJ_REQUIRE(getProto().isStruct(), "Tried to use non-struct schema as a struct.",
-<<<<<<< HEAD
-             getProto().getDisplayName());
-=======
              getProto().getDisplayName()) {
     return StructSchema();
   }
->>>>>>> 73a3347b
   return StructSchema(raw);
 }
 
 EnumSchema Schema::asEnum() const {
   KJ_REQUIRE(getProto().isEnum(), "Tried to use non-enum schema as an enum.",
-<<<<<<< HEAD
-             getProto().getDisplayName());
-=======
              getProto().getDisplayName()) {
     return EnumSchema();
   }
->>>>>>> 73a3347b
   return EnumSchema(raw);
 }
 
 InterfaceSchema Schema::asInterface() const {
   KJ_REQUIRE(getProto().isInterface(), "Tried to use non-interface schema as an interface.",
-<<<<<<< HEAD
-             getProto().getDisplayName());
-=======
              getProto().getDisplayName()) {
     return InterfaceSchema();
   }
->>>>>>> 73a3347b
   return InterfaceSchema(raw);
 }
 
 ConstSchema Schema::asConst() const {
   KJ_REQUIRE(getProto().isConst(), "Tried to use non-constant schema as a constant.",
-<<<<<<< HEAD
-             getProto().getDisplayName());
-=======
              getProto().getDisplayName()) {
     return ConstSchema();
   }
->>>>>>> 73a3347b
   return ConstSchema(raw);
 }
 
@@ -284,19 +268,6 @@
       ptr = reinterpret_cast<const word*>(value.getData().begin());
       break;
     case schema::Value::STRUCT:
-<<<<<<< HEAD
-      ptr = value.getStruct<_::UncheckedMessage>();
-      break;
-    case schema::Value::LIST:
-      ptr = value.getList<_::UncheckedMessage>();
-      break;
-    case schema::Value::OBJECT:
-      ptr = value.getObject<_::UncheckedMessage>();
-      break;
-    default:
-      KJ_FAIL_ASSERT("getDefaultValueSchemaOffset() can only be called on struct, list, "
-                     "and object fields.");
-=======
       ptr = value.getStruct().getAs<_::UncheckedMessage>();
       break;
     case schema::Value::LIST:
@@ -308,7 +279,6 @@
     default:
       KJ_FAIL_ASSERT("getDefaultValueSchemaOffset() can only be called on struct, list, "
                      "and any-pointer fields.");
->>>>>>> 73a3347b
   }
 
   return ptr - raw->encodedNode;
@@ -415,9 +385,6 @@
 }
 
 kj::Maybe<InterfaceSchema::Method> InterfaceSchema::findMethodByName(kj::StringPtr name) const {
-<<<<<<< HEAD
-  return findSchemaMemberByName(raw, name, getMethods());
-=======
   uint counter = 0;
   return findMethodByName(name, counter);
 }
@@ -450,7 +417,6 @@
   }
 
   return result;
->>>>>>> 73a3347b
 }
 
 InterfaceSchema::Method InterfaceSchema::getMethodByName(kj::StringPtr name) const {
@@ -461,8 +427,6 @@
   }
 }
 
-<<<<<<< HEAD
-=======
 bool InterfaceSchema::extends(InterfaceSchema other) const {
   if (other.raw == &_::NULL_INTERFACE_SCHEMA) {
     // We consider all interfaces to extend the null schema.
@@ -521,7 +485,6 @@
   return nullptr;
 }
 
->>>>>>> 73a3347b
 // -------------------------------------------------------------------
 
 uint32_t ConstSchema::getValueSchemaOffset() const {
@@ -555,13 +518,8 @@
       KJ_FAIL_REQUIRE("Must use one of the other ListSchema::of() overloads for complex types.");
       break;
 
-<<<<<<< HEAD
-    case schema::Type::OBJECT:
-      KJ_FAIL_REQUIRE("List(Object) not supported.");
-=======
     case schema::Type::ANY_POINTER:
       KJ_FAIL_REQUIRE("List(AnyPointer) not supported.");
->>>>>>> 73a3347b
       break;
   }
 
@@ -598,13 +556,8 @@
     case schema::Type::LIST:
       return of(of(elementType.getList().getElementType(), context));
 
-<<<<<<< HEAD
-    case schema::Type::OBJECT:
-      KJ_FAIL_REQUIRE("List(Object) not supported.");
-=======
     case schema::Type::ANY_POINTER:
       KJ_FAIL_REQUIRE("List(AnyPointer) not supported.");
->>>>>>> 73a3347b
       return ListSchema();
   }
 
