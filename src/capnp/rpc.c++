--- conflicted
+++ resolved
@@ -234,12 +234,6 @@
 
 class RpcConnectionState final: public kj::TaskSet::ErrorHandler, public kj::Refcounted {
 public:
-<<<<<<< HEAD
-  RpcConnectionState(kj::Maybe<SturdyRefRestorerBase&> restorer,
-                     kj::Own<VatNetworkBase::Connection>&& connectionParam,
-                     kj::Own<kj::PromiseFulfiller<void>>&& disconnectFulfiller)
-      : restorer(restorer), disconnectFulfiller(kj::mv(disconnectFulfiller)), tasks(*this) {
-=======
   struct DisconnectInfo {
     kj::Promise<void> shutdownPromise;
     // Task which is working on sending an abort message and cleanly ending the connection.
@@ -252,7 +246,6 @@
                      kj::Own<kj::PromiseFulfiller<DisconnectInfo>>&& disconnectFulfiller)
       : bootstrapInterface(kj::mv(bootstrapInterface)), gateway(kj::mv(gateway)),
         restorer(restorer), disconnectFulfiller(kj::mv(disconnectFulfiller)), tasks(*this) {
->>>>>>> 4d62d525
     connection.init<Connected>(kj::mv(connectionParam));
     tasks.add(messageLoop());
   }
@@ -276,11 +269,7 @@
 
     {
       auto message = connection.get<Connected>()->newOutgoingMessage(
-<<<<<<< HEAD
-          objectId.targetSize().wordCount + messageSizeHint<rpc::Restore>());
-=======
           objectId.targetSize().wordCount + messageSizeHint<rpc::Bootstrap>());
->>>>>>> 4d62d525
 
       auto builder = message->getBody().initAs<rpc::Message>().initBootstrap();
       builder.setQuestionId(questionId);
@@ -304,14 +293,8 @@
       return;
     }
 
-<<<<<<< HEAD
-    kj::Exception networkException(
-        kj::Exception::Nature::NETWORK_FAILURE, kj::Exception::Durability::PERMANENT,
-        __FILE__, __LINE__, kj::str("Disconnected: ", exception.getDescription()));
-=======
     kj::Exception networkException(kj::Exception::Type::DISCONNECTED,
         exception.getFile(), exception.getLine(), kj::heapString(exception.getDescription()));
->>>>>>> 4d62d525
 
     KJ_IF_MAYBE(newException, kj::runCatchingExceptions([&]() {
       // Carefully pull all the objects out of the tables prior to releasing them because their
@@ -376,9 +359,6 @@
     });
 
     // Indicate disconnect.
-<<<<<<< HEAD
-    disconnectFulfiller->fulfill();
-=======
     auto shutdownPromise = connection.get<Connected>()->shutdown()
         .attach(kj::mv(connection.get<Connected>()))
         .then([]() -> kj::Promise<void> { return kj::READY_NOW; },
@@ -390,7 +370,6 @@
           return kj::READY_NOW;
         });
     disconnectFulfiller->fulfill(DisconnectInfo { kj::mv(shutdownPromise) });
->>>>>>> 4d62d525
     connection.init<Disconnected>(kj::mv(networkException));
   }
 
@@ -528,11 +507,7 @@
   // Once the connection has failed, we drop it and replace it with an exception, which will be
   // thrown from all further calls.
 
-<<<<<<< HEAD
-  kj::Own<kj::PromiseFulfiller<void>> disconnectFulfiller;
-=======
   kj::Own<kj::PromiseFulfiller<DisconnectInfo>> disconnectFulfiller;
->>>>>>> 4d62d525
 
   ExportTable<ExportId, Export> exports;
   ExportTable<QuestionId, Question> questions;
@@ -585,8 +560,6 @@
 
     Request<AnyPointer, AnyPointer> newCall(
         uint64_t interfaceId, uint16_t methodId, kj::Maybe<MessageSize> sizeHint) override {
-<<<<<<< HEAD
-=======
       if (interfaceId == typeId<Persistent<>>() && methodId == 0) {
         KJ_IF_MAYBE(g, connectionState->gateway) {
           // Wait, this is a call to Persistent.save() and we need to translate it through our
@@ -624,7 +597,6 @@
 
     Request<AnyPointer, AnyPointer> newCallNoIntercept(
         uint64_t interfaceId, uint16_t methodId, kj::Maybe<MessageSize> sizeHint) {
->>>>>>> 4d62d525
       if (!connectionState->connection.is<Connected>()) {
         return newBrokenRequest(kj::cp(connectionState->connection.get<Disconnected>()), sizeHint);
       }
@@ -1982,13 +1954,7 @@
         handleMessage(kj::mv(*m));
         return true;
       } else {
-<<<<<<< HEAD
-        disconnect(kj::Exception(
-            kj::Exception::Nature::PRECONDITION, kj::Exception::Durability::PERMANENT,
-            __FILE__, __LINE__, kj::str("Peer disconnected.")));
-=======
         disconnect(KJ_EXCEPTION(DISCONNECTED, "Peer disconnected."));
->>>>>>> 4d62d525
         return false;
       }
     }).then([this](bool keepGoing) {
@@ -2619,82 +2585,6 @@
 
   // ---------------------------------------------------------------------------
   // Level 2
-<<<<<<< HEAD
-
-  class SingleCapPipeline: public PipelineHook, public kj::Refcounted {
-  public:
-    SingleCapPipeline(kj::Own<ClientHook>&& cap)
-        : cap(kj::mv(cap)) {}
-
-    kj::Own<PipelineHook> addRef() override {
-      return kj::addRef(*this);
-    }
-
-    kj::Own<ClientHook> getPipelinedCap(kj::ArrayPtr<const PipelineOp> ops) override {
-      if (ops.size() == 0) {
-        return cap->addRef();
-      } else {
-        return newBrokenCap("Invalid pipeline transform.");
-      }
-    }
-
-  private:
-    kj::Own<ClientHook> cap;
-  };
-
-  void handleRestore(kj::Own<IncomingRpcMessage>&& message, const rpc::Restore::Reader& restore) {
-    AnswerId answerId = restore.getQuestionId();
-
-    if (!connection.is<Connected>()) {
-      // Disconnected; ignore.
-      return;
-    }
-
-    auto response = connection.get<Connected>()->newOutgoingMessage(
-        messageSizeHint<rpc::Return>() + sizeInWords<rpc::CapDescriptor>() + 32);
-
-    rpc::Return::Builder ret = response->getBody().getAs<rpc::Message>().initReturn();
-    ret.setAnswerId(answerId);
-
-    kj::Own<ClientHook> capHook;
-    kj::Array<ExportId> resultExports;
-    KJ_DEFER(releaseExports(resultExports));  // in case something goes wrong
-
-    // Call the restorer and initialize the answer.
-    KJ_IF_MAYBE(exception, kj::runCatchingExceptions([&]() {
-      KJ_IF_MAYBE(r, restorer) {
-        Capability::Client cap = r->baseRestore(restore.getObjectId());
-        auto payload = ret.initResults();
-        payload.getContent().setAs<Capability>(kj::mv(cap));
-
-        auto capTable = response->getCapTable();
-        KJ_DASSERT(capTable.size() == 1);
-        resultExports = writeDescriptors(capTable, payload);
-        capHook = KJ_ASSERT_NONNULL(capTable[0])->addRef();
-      } else {
-        KJ_FAIL_REQUIRE("This vat cannot restore this SturdyRef.") { break; }
-      }
-    })) {
-      fromException(*exception, ret.initException());
-      capHook = newBrokenCap(kj::mv(*exception));
-    }
-
-    message = nullptr;
-
-    // Add the answer to the answer table for pipelining and send the response.
-    auto& answer = answers[answerId];
-    KJ_REQUIRE(!answer.active, "questionId is already in use") {
-      return;
-    }
-
-    answer.resultExports = kj::mv(resultExports);
-    answer.active = true;
-    answer.pipeline = kj::Own<PipelineHook>(kj::refcounted<SingleCapPipeline>(kj::mv(capHook)));
-
-    response->send();
-  }
-=======
->>>>>>> 4d62d525
 };
 
 }  // namespace
