// Copyright (c) 2013-2014 Sandstorm Development Group, Inc. and contributors
// Licensed under the MIT License:
//
// Permission is hereby granted, free of charge, to any person obtaining a copy
// of this software and associated documentation files (the "Software"), to deal
// in the Software without restriction, including without limitation the rights
// to use, copy, modify, merge, publish, distribute, sublicense, and/or sell
// copies of the Software, and to permit persons to whom the Software is
// furnished to do so, subject to the following conditions:
//
// The above copyright notice and this permission notice shall be included in
// all copies or substantial portions of the Software.
//
// THE SOFTWARE IS PROVIDED "AS IS", WITHOUT WARRANTY OF ANY KIND, EXPRESS OR
// IMPLIED, INCLUDING BUT NOT LIMITED TO THE WARRANTIES OF MERCHANTABILITY,
// FITNESS FOR A PARTICULAR PURPOSE AND NONINFRINGEMENT. IN NO EVENT SHALL THE
// AUTHORS OR COPYRIGHT HOLDERS BE LIABLE FOR ANY CLAIM, DAMAGES OR OTHER
// LIABILITY, WHETHER IN AN ACTION OF CONTRACT, TORT OR OTHERWISE, ARISING FROM,
// OUT OF OR IN CONNECTION WITH THE SOFTWARE OR THE USE OR OTHER DEALINGS IN
// THE SOFTWARE.

#include "schema.h"
#include <gtest/gtest.h>
#include "test-util.h"

namespace capnp {
namespace _ {  // private
namespace {

TEST(Schema, Structs) {
  StructSchema schema = Schema::from<TestAllTypes>();

  EXPECT_EQ(typeId<TestAllTypes>(), schema.getProto().getId());

  EXPECT_TRUE(schema.getDependency(typeId<TestEnum>()) == Schema::from<TestEnum>());
  EXPECT_TRUE(schema.getDependency(typeId<TestEnum>()) != schema);
  EXPECT_TRUE(schema.getDependency(typeId<TestAllTypes>()) == Schema::from<TestAllTypes>());
  EXPECT_TRUE(schema.getDependency(typeId<TestAllTypes>()) == schema);
  EXPECT_NONFATAL_FAILURE(schema.getDependency(typeId<TestDefaults>()));

  EXPECT_TRUE(schema.asStruct() == schema);
  EXPECT_NONFATAL_FAILURE(schema.asEnum());
  EXPECT_NONFATAL_FAILURE(schema.asInterface());

  ASSERT_EQ(schema.getFields().size(), schema.getProto().getStruct().getFields().size());
  StructSchema::Field field = schema.getFields()[0];
  EXPECT_EQ("voidField", field.getProto().getName());
  EXPECT_TRUE(field.getContainingStruct() == schema);

  StructSchema::Field lookup = schema.getFieldByName("voidField");
  EXPECT_TRUE(lookup == field);
  EXPECT_TRUE(lookup != schema.getFields()[1]);
  EXPECT_FALSE(lookup.getProto().getSlot().getHadExplicitDefault());

  EXPECT_FALSE(schema.getFieldByName("int32Field").getProto().getSlot().getHadExplicitDefault());

  EXPECT_TRUE(Schema::from<TestDefaults>().getFieldByName("int32Field")
      .getProto().getSlot().getHadExplicitDefault());

  EXPECT_TRUE(schema.findFieldByName("noSuchField") == nullptr);

  EXPECT_TRUE(schema.findFieldByName("int32Field") != nullptr);
  EXPECT_TRUE(schema.findFieldByName("float32List") != nullptr);
  EXPECT_TRUE(schema.findFieldByName("dataList") != nullptr);
  EXPECT_TRUE(schema.findFieldByName("textField") != nullptr);
  EXPECT_TRUE(schema.findFieldByName("structField") != nullptr);
}

TEST(Schema, FieldLookupOutOfOrder) {
  // Tests that name lookup works correctly when the fields are defined out-of-order in the schema
  // file.
  auto schema = Schema::from<test::TestOutOfOrder>().asStruct();

  EXPECT_EQ("qux", schema.getFields()[0].getProto().getName());
  EXPECT_EQ("grault", schema.getFields()[1].getProto().getName());
  EXPECT_EQ("bar", schema.getFields()[2].getProto().getName());
  EXPECT_EQ("foo", schema.getFields()[3].getProto().getName());
  EXPECT_EQ("corge", schema.getFields()[4].getProto().getName());
  EXPECT_EQ("waldo", schema.getFields()[5].getProto().getName());
  EXPECT_EQ("quux", schema.getFields()[6].getProto().getName());
  EXPECT_EQ("garply", schema.getFields()[7].getProto().getName());
  EXPECT_EQ("baz", schema.getFields()[8].getProto().getName());

  EXPECT_EQ(3, schema.getFieldByName("foo").getProto().getOrdinal().getExplicit());
  EXPECT_EQ(2, schema.getFieldByName("bar").getProto().getOrdinal().getExplicit());
  EXPECT_EQ(8, schema.getFieldByName("baz").getProto().getOrdinal().getExplicit());
  EXPECT_EQ(0, schema.getFieldByName("qux").getProto().getOrdinal().getExplicit());
  EXPECT_EQ(6, schema.getFieldByName("quux").getProto().getOrdinal().getExplicit());
  EXPECT_EQ(4, schema.getFieldByName("corge").getProto().getOrdinal().getExplicit());
  EXPECT_EQ(1, schema.getFieldByName("grault").getProto().getOrdinal().getExplicit());
  EXPECT_EQ(7, schema.getFieldByName("garply").getProto().getOrdinal().getExplicit());
  EXPECT_EQ(5, schema.getFieldByName("waldo").getProto().getOrdinal().getExplicit());
}

TEST(Schema, Unions) {
  auto schema = Schema::from<TestUnion>().asStruct();

  EXPECT_TRUE(schema.findFieldByName("bit0") != nullptr);
  EXPECT_TRUE(schema.findFieldByName("u1f0s8") == nullptr);

  auto union1 = schema.getFieldByName("union1");
  auto union1g = schema.getDependency(union1.getProto().getGroup().getTypeId()).asStruct();
  EXPECT_EQ(schema, union1g.getDependency(union1g.getProto().getScopeId()));
  EXPECT_TRUE(union1g.findFieldByName("bin0") == nullptr);

  auto u1f0s8 = union1g.getFieldByName("u1f0s8");
  EXPECT_EQ("u1f0s8", u1f0s8.getProto().getName());
  EXPECT_TRUE(u1f0s8.getContainingStruct() == union1g);

  EXPECT_TRUE(union1g.findFieldByName("u1f1s8") != nullptr);
  EXPECT_TRUE(union1g.findFieldByName("u1f0s32") != nullptr);
  EXPECT_TRUE(union1g.findFieldByName("u1f0sp") != nullptr);
  EXPECT_TRUE(union1g.findFieldByName("u1f1s1") != nullptr);

  EXPECT_TRUE(union1g.findFieldByName("u0f0s1") == nullptr);
  EXPECT_TRUE(union1g.findFieldByName("u2f0s8") == nullptr);
  EXPECT_TRUE(union1g.findFieldByName("noSuchField") == nullptr);
}

TEST(Schema, Enums) {
  EnumSchema schema = Schema::from<TestEnum>();

  EXPECT_EQ(typeId<TestEnum>(), schema.getProto().getId());

  EXPECT_NONFATAL_FAILURE(schema.getDependency(typeId<TestAllTypes>()));
  EXPECT_NONFATAL_FAILURE(schema.getDependency(typeId<TestEnum>()));

  EXPECT_NONFATAL_FAILURE(schema.asStruct());
  EXPECT_NONFATAL_FAILURE(schema.asInterface());
  EXPECT_TRUE(schema.asEnum() == schema);

  ASSERT_EQ(schema.getEnumerants().size(),
            schema.getProto().getEnum().getEnumerants().size());
  EnumSchema::Enumerant enumerant = schema.getEnumerants()[0];
  EXPECT_EQ("foo", enumerant.getProto().getName());
  EXPECT_TRUE(enumerant.getContainingEnum() == schema);

  EnumSchema::Enumerant lookup = schema.getEnumerantByName("foo");
  EXPECT_TRUE(lookup == enumerant);
  EXPECT_TRUE(lookup != schema.getEnumerants()[1]);

  EXPECT_TRUE(schema.findEnumerantByName("noSuchEnumerant") == nullptr);

  EXPECT_TRUE(schema.findEnumerantByName("bar") != nullptr);
  EXPECT_TRUE(schema.findEnumerantByName("qux") != nullptr);
  EXPECT_TRUE(schema.findEnumerantByName("corge") != nullptr);
  EXPECT_TRUE(schema.findEnumerantByName("grault") != nullptr);
}

// TODO(someday):  Test interface schemas when interfaces are implemented.

TEST(Schema, Lists) {
  EXPECT_EQ(schema::Type::VOID, Schema::from<List<Void>>().whichElementType());
  EXPECT_EQ(schema::Type::BOOL, Schema::from<List<bool>>().whichElementType());
  EXPECT_EQ(schema::Type::INT8, Schema::from<List<int8_t>>().whichElementType());
  EXPECT_EQ(schema::Type::INT16, Schema::from<List<int16_t>>().whichElementType());
  EXPECT_EQ(schema::Type::INT32, Schema::from<List<int32_t>>().whichElementType());
  EXPECT_EQ(schema::Type::INT64, Schema::from<List<int64_t>>().whichElementType());
  EXPECT_EQ(schema::Type::UINT8, Schema::from<List<uint8_t>>().whichElementType());
  EXPECT_EQ(schema::Type::UINT16, Schema::from<List<uint16_t>>().whichElementType());
  EXPECT_EQ(schema::Type::UINT32, Schema::from<List<uint32_t>>().whichElementType());
  EXPECT_EQ(schema::Type::UINT64, Schema::from<List<uint64_t>>().whichElementType());
  EXPECT_EQ(schema::Type::FLOAT32, Schema::from<List<float>>().whichElementType());
  EXPECT_EQ(schema::Type::FLOAT64, Schema::from<List<double>>().whichElementType());
  EXPECT_EQ(schema::Type::TEXT, Schema::from<List<Text>>().whichElementType());
  EXPECT_EQ(schema::Type::DATA, Schema::from<List<Data>>().whichElementType());

  EXPECT_NONFATAL_FAILURE(Schema::from<List<uint16_t>>().getStructElementType());
  EXPECT_NONFATAL_FAILURE(Schema::from<List<uint16_t>>().getEnumElementType());
  EXPECT_NONFATAL_FAILURE(Schema::from<List<uint16_t>>().getInterfaceElementType());
  EXPECT_NONFATAL_FAILURE(Schema::from<List<uint16_t>>().getListElementType());

  {
    ListSchema schema = Schema::from<List<TestAllTypes>>();
    EXPECT_EQ(schema::Type::STRUCT, schema.whichElementType());
    EXPECT_TRUE(schema.getStructElementType() == Schema::from<TestAllTypes>());
    EXPECT_NONFATAL_FAILURE(schema.getEnumElementType());
    EXPECT_NONFATAL_FAILURE(schema.getInterfaceElementType());
    EXPECT_NONFATAL_FAILURE(schema.getListElementType());
  }

  {
    ListSchema schema = Schema::from<List<TestEnum>>();
    EXPECT_EQ(schema::Type::ENUM, schema.whichElementType());
    EXPECT_TRUE(schema.getEnumElementType() == Schema::from<TestEnum>());
    EXPECT_NONFATAL_FAILURE(schema.getStructElementType());
    EXPECT_NONFATAL_FAILURE(schema.getInterfaceElementType());
    EXPECT_NONFATAL_FAILURE(schema.getListElementType());
  }

  // TODO(someday):  Test interfaces.

  {
    ListSchema schema = Schema::from<List<List<int32_t>>>();
    EXPECT_EQ(schema::Type::LIST, schema.whichElementType());
    EXPECT_NONFATAL_FAILURE(schema.getStructElementType());
    EXPECT_NONFATAL_FAILURE(schema.getEnumElementType());
    EXPECT_NONFATAL_FAILURE(schema.getInterfaceElementType());

    ListSchema inner = schema.getListElementType();
    EXPECT_EQ(schema::Type::INT32, inner.whichElementType());
  }

  {
    ListSchema schema = Schema::from<List<List<TestAllTypes>>>();
    EXPECT_EQ(schema::Type::LIST, schema.whichElementType());
    EXPECT_NONFATAL_FAILURE(schema.getStructElementType());
    EXPECT_NONFATAL_FAILURE(schema.getEnumElementType());
    EXPECT_NONFATAL_FAILURE(schema.getInterfaceElementType());

    ListSchema inner = schema.getListElementType();
    EXPECT_EQ(schema::Type::STRUCT, inner.whichElementType());
    EXPECT_TRUE(inner.getStructElementType() == Schema::from<TestAllTypes>());
  }

  {
    ListSchema schema = Schema::from<List<List<TestEnum>>>();
    EXPECT_EQ(schema::Type::LIST, schema.whichElementType());
    EXPECT_NONFATAL_FAILURE(schema.getStructElementType());
    EXPECT_NONFATAL_FAILURE(schema.getEnumElementType());
    EXPECT_NONFATAL_FAILURE(schema.getInterfaceElementType());

    ListSchema inner = schema.getListElementType();
    EXPECT_EQ(schema::Type::ENUM, inner.whichElementType());
    EXPECT_TRUE(inner.getEnumElementType() == Schema::from<TestEnum>());
  }

  {
    auto context = Schema::from<TestAllTypes>();
    auto type = context.getFieldByName("enumList").getProto().getSlot().getType();

    ListSchema schema = ListSchema::of(type.getList().getElementType(), context);
    EXPECT_EQ(schema::Type::ENUM, schema.whichElementType());
    EXPECT_TRUE(schema.getEnumElementType() == Schema::from<TestEnum>());
    EXPECT_NONFATAL_FAILURE(schema.getStructElementType());
    EXPECT_NONFATAL_FAILURE(schema.getInterfaceElementType());
    EXPECT_NONFATAL_FAILURE(schema.getListElementType());
  }
}

TEST(Schema, UnnamedUnion) {
  StructSchema schema = Schema::from<test::TestUnnamedUnion>();

  EXPECT_TRUE(schema.findFieldByName("") == nullptr);

  EXPECT_TRUE(schema.findFieldByName("foo") != nullptr);
  EXPECT_TRUE(schema.findFieldByName("bar") != nullptr);
  EXPECT_TRUE(schema.findFieldByName("before") != nullptr);
  EXPECT_TRUE(schema.findFieldByName("after") != nullptr);
}

TEST(Schema, NullSchemas) {
  EXPECT_EQ(0xff, (uint)Schema().getProto().which());
  EXPECT_TRUE(StructSchema().getProto().isStruct());
  EXPECT_TRUE(EnumSchema().getProto().isEnum());
  EXPECT_TRUE(InterfaceSchema().getProto().isInterface());
  EXPECT_TRUE(ConstSchema().getProto().isConst());

  EXPECT_EQ("(null schema)", Schema().getProto().getDisplayName());
  EXPECT_EQ("(null struct schema)", StructSchema().getProto().getDisplayName());
  EXPECT_EQ("(null enum schema)", EnumSchema().getProto().getDisplayName());
  EXPECT_EQ("(null interface schema)", InterfaceSchema().getProto().getDisplayName());
  EXPECT_EQ("(null const schema)", ConstSchema().getProto().getDisplayName());

  EXPECT_TRUE(Schema::from<Capability>() == InterfaceSchema());
  EXPECT_EQ(InterfaceSchema().getProto().getId(), typeId<Capability>());
}

TEST(Schema, Interfaces) {
  InterfaceSchema schema = Schema::from<test::TestMoreStuff>();

  EXPECT_EQ(typeId<test::TestMoreStuff>(), schema.getProto().getId());

  EXPECT_TRUE(schema.getDependency(typeId<test::TestCallOrder>()) ==
              Schema::from<test::TestCallOrder>());
  EXPECT_TRUE(schema.getDependency(typeId<test::TestCallOrder>()) != schema);
<<<<<<< HEAD
  EXPECT_ANY_THROW(schema.getDependency(typeId<TestDefaults>()));
=======
  EXPECT_NONFATAL_FAILURE(schema.getDependency(typeId<TestDefaults>()));
>>>>>>> 4d62d525

  EXPECT_TRUE(schema.asInterface() == schema);
  EXPECT_NONFATAL_FAILURE(schema.asStruct());
  EXPECT_NONFATAL_FAILURE(schema.asEnum());

  ASSERT_EQ(schema.getMethods().size(), schema.getProto().getInterface().getMethods().size());
  InterfaceSchema::Method method = schema.getMethods()[0];
  EXPECT_EQ("callFoo", method.getProto().getName());
  EXPECT_TRUE(method.getContainingInterface() == schema);

  InterfaceSchema::Method lookup = schema.getMethodByName("callFoo");
  EXPECT_TRUE(lookup == method);
  EXPECT_TRUE(lookup != schema.getMethods()[1]);

  EXPECT_TRUE(Schema::from<TestDefaults>().getFieldByName("int32Field")
      .getProto().getSlot().getHadExplicitDefault());

  EXPECT_TRUE(schema.findMethodByName("noSuchMethod") == nullptr);

  EXPECT_TRUE(schema.findMethodByName("callFooWhenResolved") != nullptr);
  EXPECT_TRUE(schema.findMethodByName("neverReturn") != nullptr);
  EXPECT_TRUE(schema.findMethodByName("hold") != nullptr);
  EXPECT_TRUE(schema.findMethodByName("callHeld") != nullptr);
  EXPECT_TRUE(schema.findMethodByName("getHeld") != nullptr);

  auto params = schema.getDependency(schema.getMethodByName("methodWithDefaults")
      .getProto().getParamStructType()).asStruct();
  EXPECT_FALSE(params.getFieldByName("a").getProto().getSlot().getHadExplicitDefault());
  EXPECT_TRUE(params.getFieldByName("b").getProto().getSlot().getHadExplicitDefault());
  EXPECT_TRUE(params.getFieldByName("c").getProto().getSlot().getHadExplicitDefault());
}

<<<<<<< HEAD
=======
TEST(Schema, Generics) {
  StructSchema allTypes = Schema::from<TestAllTypes>();
  StructSchema tap = Schema::from<test::TestAnyPointer>();
  StructSchema schema = Schema::from<test::TestUseGenerics>();

  StructSchema branded;

  {
    StructSchema::Field basic = schema.getFieldByName("basic");
    branded = basic.getType().asStruct();

    StructSchema::Field foo = branded.getFieldByName("foo");
    EXPECT_TRUE(foo.getType().asStruct() == allTypes);
    EXPECT_TRUE(foo.getType().asStruct() != tap);

    StructSchema instance2 = branded.getFieldByName("rev").getType().asStruct();
    StructSchema::Field foo2 = instance2.getFieldByName("foo");
    EXPECT_TRUE(foo2.getType().asStruct() == tap);
    EXPECT_TRUE(foo2.getType().asStruct() != allTypes);
  }

  {
    StructSchema inner2 = schema.getFieldByName("inner2").getType().asStruct();

    StructSchema bound = inner2.getFieldByName("innerBound").getType().asStruct();
    Type boundFoo = bound.getFieldByName("foo").getType();
    EXPECT_FALSE(boundFoo.isAnyPointer());
    EXPECT_TRUE(boundFoo.asStruct() == allTypes);

    StructSchema unbound = inner2.getFieldByName("innerUnbound").getType().asStruct();
    Type unboundFoo = unbound.getFieldByName("foo").getType();
    EXPECT_TRUE(unboundFoo.isAnyPointer());
  }

  {
    InterfaceSchema cap = schema.getFieldByName("genericCap").getType().asInterface();
    InterfaceSchema::Method method = cap.getMethodByName("call");

    StructSchema inner2 = method.getParamType();
    StructSchema bound = inner2.getFieldByName("innerBound").getType().asStruct();
    Type boundFoo = bound.getFieldByName("foo").getType();
    EXPECT_FALSE(boundFoo.isAnyPointer());
    EXPECT_TRUE(boundFoo.asStruct() == allTypes);
    EXPECT_TRUE(inner2.getFieldByName("baz").getType().isText());

    StructSchema results = method.getResultType();
    EXPECT_TRUE(results.getFieldByName("qux").getType().isData());

    EXPECT_TRUE(results.getFieldByName("gen").getType().asStruct() == branded);
  }
}

>>>>>>> 4d62d525
}  // namespace
}  // namespace _ (private)
}  // namespace capnp<|MERGE_RESOLUTION|>--- conflicted
+++ resolved
@@ -274,11 +274,7 @@
   EXPECT_TRUE(schema.getDependency(typeId<test::TestCallOrder>()) ==
               Schema::from<test::TestCallOrder>());
   EXPECT_TRUE(schema.getDependency(typeId<test::TestCallOrder>()) != schema);
-<<<<<<< HEAD
-  EXPECT_ANY_THROW(schema.getDependency(typeId<TestDefaults>()));
-=======
   EXPECT_NONFATAL_FAILURE(schema.getDependency(typeId<TestDefaults>()));
->>>>>>> 4d62d525
 
   EXPECT_TRUE(schema.asInterface() == schema);
   EXPECT_NONFATAL_FAILURE(schema.asStruct());
@@ -311,8 +307,6 @@
   EXPECT_TRUE(params.getFieldByName("c").getProto().getSlot().getHadExplicitDefault());
 }
 
-<<<<<<< HEAD
-=======
 TEST(Schema, Generics) {
   StructSchema allTypes = Schema::from<TestAllTypes>();
   StructSchema tap = Schema::from<test::TestAnyPointer>();
@@ -365,7 +359,6 @@
   }
 }
 
->>>>>>> 4d62d525
 }  // namespace
 }  // namespace _ (private)
 }  // namespace capnp