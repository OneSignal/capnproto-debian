--- conflicted
+++ resolved
@@ -48,7 +48,6 @@
   StructSchema::Field field = schema.getFields()[0];
   EXPECT_EQ("voidField", field.getProto().getName());
   EXPECT_TRUE(field.getContainingStruct() == schema);
-<<<<<<< HEAD
 
   StructSchema::Field lookup = schema.getFieldByName("voidField");
   EXPECT_TRUE(lookup == field);
@@ -56,15 +55,6 @@
 
   EXPECT_TRUE(schema.findFieldByName("noSuchField") == nullptr);
 
-=======
-
-  StructSchema::Field lookup = schema.getFieldByName("voidField");
-  EXPECT_TRUE(lookup == field);
-  EXPECT_TRUE(lookup != schema.getFields()[1]);
-
-  EXPECT_TRUE(schema.findFieldByName("noSuchField") == nullptr);
-
->>>>>>> 73a3347b
   EXPECT_TRUE(schema.findFieldByName("int32Field") != nullptr);
   EXPECT_TRUE(schema.findFieldByName("float32List") != nullptr);
   EXPECT_TRUE(schema.findFieldByName("dataList") != nullptr);
@@ -255,8 +245,6 @@
   EXPECT_TRUE(schema.findFieldByName("after") != nullptr);
 }
 
-<<<<<<< HEAD
-=======
 TEST(Schema, NullSchemas) {
   EXPECT_EQ(0xff, (uint)Schema().getProto().which());
   EXPECT_TRUE(StructSchema().getProto().isStruct());
@@ -274,7 +262,6 @@
   EXPECT_EQ(InterfaceSchema().getProto().getId(), typeId<Capability>());
 }
 
->>>>>>> 73a3347b
 }  // namespace
 }  // namespace _ (private)
 }  // namespace capnp