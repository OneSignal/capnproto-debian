// Copyright (c) 2013-2014 Sandstorm Development Group, Inc. and contributors
// Licensed under the MIT License:
//
// Permission is hereby granted, free of charge, to any person obtaining a copy
// of this software and associated documentation files (the "Software"), to deal
// in the Software without restriction, including without limitation the rights
// to use, copy, modify, merge, publish, distribute, sublicense, and/or sell
// copies of the Software, and to permit persons to whom the Software is
// furnished to do so, subject to the following conditions:
//
// The above copyright notice and this permission notice shall be included in
// all copies or substantial portions of the Software.
//
// THE SOFTWARE IS PROVIDED "AS IS", WITHOUT WARRANTY OF ANY KIND, EXPRESS OR
// IMPLIED, INCLUDING BUT NOT LIMITED TO THE WARRANTIES OF MERCHANTABILITY,
// FITNESS FOR A PARTICULAR PURPOSE AND NONINFRINGEMENT. IN NO EVENT SHALL THE
// AUTHORS OR COPYRIGHT HOLDERS BE LIABLE FOR ANY CLAIM, DAMAGES OR OTHER
// LIABILITY, WHETHER IN AN ACTION OF CONTRACT, TORT OR OTHERWISE, ARISING FROM,
// OUT OF OR IN CONNECTION WITH THE SOFTWARE OR THE USE OR OTHER DEALINGS IN
// THE SOFTWARE.

#include "rpc-twoparty.h"
#include "test-util.h"
#include <capnp/rpc.capnp.h>
#include <kj/async-unix.h>
#include <kj/debug.h>
#include <kj/thread.h>
#include <gtest/gtest.h>

namespace capnp {
namespace _ {
namespace {

class TestRestorer final: public SturdyRefRestorer<test::TestSturdyRefObjectId> {
public:
  TestRestorer(int& callCount, int& handleCount)
      : callCount(callCount), handleCount(handleCount) {}

  Capability::Client restore(test::TestSturdyRefObjectId::Reader objectId) override {
    switch (objectId.getTag()) {
      case test::TestSturdyRefObjectId::Tag::TEST_INTERFACE:
        return kj::heap<TestInterfaceImpl>(callCount);
      case test::TestSturdyRefObjectId::Tag::TEST_EXTENDS:
        return Capability::Client(newBrokenCap("No TestExtends implemented."));
      case test::TestSturdyRefObjectId::Tag::TEST_PIPELINE:
        return kj::heap<TestPipelineImpl>(callCount);
      case test::TestSturdyRefObjectId::Tag::TEST_TAIL_CALLEE:
        return kj::heap<TestTailCalleeImpl>(callCount);
      case test::TestSturdyRefObjectId::Tag::TEST_TAIL_CALLER:
        return kj::heap<TestTailCallerImpl>(callCount);
      case test::TestSturdyRefObjectId::Tag::TEST_MORE_STUFF:
        return kj::heap<TestMoreStuffImpl>(callCount, handleCount);
    }
    KJ_UNREACHABLE;
  }

private:
  int& callCount;
  int& handleCount;
};

kj::AsyncIoProvider::PipeThread runServer(kj::AsyncIoProvider& ioProvider,
                                          int& callCount, int& handleCount) {
  return ioProvider.newPipeThread(
      [&callCount, &handleCount](
       kj::AsyncIoProvider& ioProvider, kj::AsyncIoStream& stream, kj::WaitScope& waitScope) {
    TwoPartyVatNetwork network(stream, rpc::twoparty::Side::SERVER);
    TestRestorer restorer(callCount, handleCount);
    auto server = makeRpcServer(network, restorer);
    network.onDisconnect().wait(waitScope);
  });
}

Capability::Client getPersistentCap(RpcSystem<rpc::twoparty::VatId>& client,
                                    rpc::twoparty::Side side,
                                    test::TestSturdyRefObjectId::Tag tag) {
  // Create the VatId.
  MallocMessageBuilder hostIdMessage(8);
  auto hostId = hostIdMessage.initRoot<rpc::twoparty::VatId>();
  hostId.setSide(side);

  // Create the SturdyRefObjectId.
  MallocMessageBuilder objectIdMessage(8);
  objectIdMessage.initRoot<test::TestSturdyRefObjectId>().setTag(tag);

  // Connect to the remote capability.
  return client.restore(hostId, objectIdMessage.getRoot<AnyPointer>());
}

TEST(TwoPartyNetwork, Basic) {
  auto ioContext = kj::setupAsyncIo();
  int callCount = 0;
  int handleCount = 0;

  auto serverThread = runServer(*ioContext.provider, callCount, handleCount);
  TwoPartyVatNetwork network(*serverThread.pipe, rpc::twoparty::Side::CLIENT);
  auto rpcClient = makeRpcClient(network);

  // Request the particular capability from the server.
  auto client = getPersistentCap(rpcClient, rpc::twoparty::Side::SERVER,
      test::TestSturdyRefObjectId::Tag::TEST_INTERFACE).castAs<test::TestInterface>();

  // Use the capability.
  auto request1 = client.fooRequest();
  request1.setI(123);
  request1.setJ(true);
  auto promise1 = request1.send();

  auto request2 = client.bazRequest();
  initTestMessage(request2.initS());
  auto promise2 = request2.send();

  bool barFailed = false;
  auto request3 = client.barRequest();
  auto promise3 = request3.send().then(
      [](Response<test::TestInterface::BarResults>&& response) {
        ADD_FAILURE() << "Expected bar() call to fail.";
      }, [&](kj::Exception&& e) {
        barFailed = true;
      });

  EXPECT_EQ(0, callCount);

  auto response1 = promise1.wait(ioContext.waitScope);

  EXPECT_EQ("foo", response1.getX());

  auto response2 = promise2.wait(ioContext.waitScope);

  promise3.wait(ioContext.waitScope);

  EXPECT_EQ(2, callCount);
  EXPECT_TRUE(barFailed);
}

TEST(TwoPartyNetwork, Pipelining) {
  auto ioContext = kj::setupAsyncIo();
  int callCount = 0;
  int handleCount = 0;
  int reverseCallCount = 0;  // Calls back from server to client.

  auto serverThread = runServer(*ioContext.provider, callCount, handleCount);
  TwoPartyVatNetwork network(*serverThread.pipe, rpc::twoparty::Side::CLIENT);
  auto rpcClient = makeRpcClient(network);

  bool disconnected = false;
  kj::Promise<void> disconnectPromise = network.onDisconnect().then([&]() { disconnected = true; });

  {
    // Request the particular capability from the server.
    auto client = getPersistentCap(rpcClient, rpc::twoparty::Side::SERVER,
        test::TestSturdyRefObjectId::Tag::TEST_PIPELINE).castAs<test::TestPipeline>();

    {
      // Use the capability.
      auto request = client.getCapRequest();
      request.setN(234);
      request.setInCap(kj::heap<TestInterfaceImpl>(reverseCallCount));

      auto promise = request.send();

      auto pipelineRequest = promise.getOutBox().getCap().fooRequest();
      pipelineRequest.setI(321);
      auto pipelinePromise = pipelineRequest.send();

      auto pipelineRequest2 = promise.getOutBox().getCap()
          .castAs<test::TestExtends>().graultRequest();
      auto pipelinePromise2 = pipelineRequest2.send();

      promise = nullptr;  // Just to be annoying, drop the original promise.

      EXPECT_EQ(0, callCount);
      EXPECT_EQ(0, reverseCallCount);

      auto response = pipelinePromise.wait(ioContext.waitScope);
      EXPECT_EQ("bar", response.getX());

      auto response2 = pipelinePromise2.wait(ioContext.waitScope);
      checkTestMessage(response2);

      EXPECT_EQ(3, callCount);
      EXPECT_EQ(1, reverseCallCount);
    }

    EXPECT_FALSE(disconnected);

    // What if we disconnect?
    serverThread.pipe->shutdownWrite();

    // The other side should also disconnect.
    disconnectPromise.wait(ioContext.waitScope);

    {
      // Use the now-broken capability.
      auto request = client.getCapRequest();
      request.setN(234);
      request.setInCap(kj::heap<TestInterfaceImpl>(reverseCallCount));

      auto promise = request.send();

      auto pipelineRequest = promise.getOutBox().getCap().fooRequest();
      pipelineRequest.setI(321);
      auto pipelinePromise = pipelineRequest.send();

      auto pipelineRequest2 = promise.getOutBox().getCap()
          .castAs<test::TestExtends>().graultRequest();
      auto pipelinePromise2 = pipelineRequest2.send();

      EXPECT_ANY_THROW(pipelinePromise.wait(ioContext.waitScope));
      EXPECT_ANY_THROW(pipelinePromise2.wait(ioContext.waitScope));

      EXPECT_EQ(3, callCount);
      EXPECT_EQ(1, reverseCallCount);
    }
<<<<<<< HEAD
  }
=======
  }
}

TEST(TwoPartyNetwork, Release) {
  auto ioContext = kj::setupAsyncIo();
  int callCount = 0;
  int handleCount = 0;

  auto serverThread = runServer(*ioContext.provider, callCount, handleCount);
  TwoPartyVatNetwork network(*serverThread.pipe, rpc::twoparty::Side::CLIENT);
  auto rpcClient = makeRpcClient(network);

  // Request the particular capability from the server.
  auto client = getPersistentCap(rpcClient, rpc::twoparty::Side::SERVER,
      test::TestSturdyRefObjectId::Tag::TEST_MORE_STUFF).castAs<test::TestMoreStuff>();

  auto handle1 = client.getHandleRequest().send().wait(ioContext.waitScope).getHandle();
  auto promise = client.getHandleRequest().send();
  auto handle2 = promise.wait(ioContext.waitScope).getHandle();

  EXPECT_EQ(2, handleCount);

  handle1 = nullptr;

  // There once was a bug where the last outgoing message (and any capabilities attached) would
  // not get cleaned up (until a new message was sent). This appeared to be a bug in Release,
  // becaues if a client received a message and then released a capability from it but then did
  // not make any further calls, then the capability would not be released because the message
  // introducing it remained the last server -> client message (because a "Release" message has
  // no reply). Here we are explicitly trying to catch this bug. This proves tricky, because when
  // we drop a reference on the client side, there's no particular way to wait for the release
  // message to reach the server except to make a subsequent call and wait for the return -- but
  // that would mask the bug. So, we wait spin waiting for handleCount to change.

  uint maxSpins = 1000;

  while (handleCount > 1) {
    ioContext.provider->getTimer().afterDelay(10 * kj::MILLISECONDS).wait(ioContext.waitScope);
    KJ_ASSERT(--maxSpins > 0);
  }
  EXPECT_EQ(1, handleCount);

  handle2 = nullptr;

  ioContext.provider->getTimer().afterDelay(10 * kj::MILLISECONDS).wait(ioContext.waitScope);
  EXPECT_EQ(1, handleCount);

  promise = nullptr;

  while (handleCount > 0) {
    ioContext.provider->getTimer().afterDelay(10 * kj::MILLISECONDS).wait(ioContext.waitScope);
    KJ_ASSERT(--maxSpins > 0);
  }
  EXPECT_EQ(0, handleCount);
}

TEST(TwoPartyNetwork, Abort) {
  // Verify that aborts are received.

  auto ioContext = kj::setupAsyncIo();
  int callCount = 0;
  int handleCount = 0;

  auto serverThread = runServer(*ioContext.provider, callCount, handleCount);
  TwoPartyVatNetwork network(*serverThread.pipe, rpc::twoparty::Side::CLIENT);

  MallocMessageBuilder refMessage(128);
  auto hostId = refMessage.initRoot<rpc::twoparty::VatId>();
  hostId.setSide(rpc::twoparty::Side::SERVER);

  auto conn = KJ_ASSERT_NONNULL(network.connect(hostId));

  {
    // Send an invalid message (Return to non-existent question).
    auto msg = conn->newOutgoingMessage(128);
    auto body = msg->getBody().initAs<rpc::Message>().initReturn();
    body.setAnswerId(1234);
    body.setCanceled();
    msg->send();
  }

  auto reply = KJ_ASSERT_NONNULL(conn->receiveIncomingMessage().wait(ioContext.waitScope));
  EXPECT_EQ(rpc::Message::ABORT, reply->getBody().getAs<rpc::Message>().which());

  EXPECT_TRUE(conn->receiveIncomingMessage().wait(ioContext.waitScope) == nullptr);
>>>>>>> 4d62d525
}

}  // namespace
}  // namespace _
}  // namespace capnp<|MERGE_RESOLUTION|>--- conflicted
+++ resolved
@@ -212,9 +212,6 @@
       EXPECT_EQ(3, callCount);
       EXPECT_EQ(1, reverseCallCount);
     }
-<<<<<<< HEAD
-  }
-=======
   }
 }
 
@@ -300,7 +297,6 @@
   EXPECT_EQ(rpc::Message::ABORT, reply->getBody().getAs<rpc::Message>().which());
 
   EXPECT_TRUE(conn->receiveIncomingMessage().wait(ioContext.waitScope) == nullptr);
->>>>>>> 4d62d525
 }
 
 }  // namespace
