// Copyright (c) 2013-2014 Sandstorm Development Group, Inc. and contributors
// Licensed under the MIT License:
//
// Permission is hereby granted, free of charge, to any person obtaining a copy
// of this software and associated documentation files (the "Software"), to deal
// in the Software without restriction, including without limitation the rights
// to use, copy, modify, merge, publish, distribute, sublicense, and/or sell
// copies of the Software, and to permit persons to whom the Software is
// furnished to do so, subject to the following conditions:
//
// The above copyright notice and this permission notice shall be included in
// all copies or substantial portions of the Software.
//
// THE SOFTWARE IS PROVIDED "AS IS", WITHOUT WARRANTY OF ANY KIND, EXPRESS OR
// IMPLIED, INCLUDING BUT NOT LIMITED TO THE WARRANTIES OF MERCHANTABILITY,
// FITNESS FOR A PARTICULAR PURPOSE AND NONINFRINGEMENT. IN NO EVENT SHALL THE
// AUTHORS OR COPYRIGHT HOLDERS BE LIABLE FOR ANY CLAIM, DAMAGES OR OTHER
// LIABILITY, WHETHER IN AN ACTION OF CONTRACT, TORT OR OTHERWISE, ARISING FROM,
// OUT OF OR IN CONNECTION WITH THE SOFTWARE OR THE USE OR OTHER DEALINGS IN
// THE SOFTWARE.

#ifndef CAPNP_RPC_H_
#define CAPNP_RPC_H_

#if defined(__GNUC__) && !CAPNP_HEADER_WARNINGS
#pragma GCC system_header
#endif

#include "capability.h"
#include "rpc-prelude.h"

namespace capnp {

template <typename VatId, typename ProvisionId, typename RecipientId,
          typename ThirdPartyCapId, typename JoinResult>
class VatNetwork;
template <typename SturdyRefObjectId>
class SturdyRefRestorer;

template <typename VatId>
class RpcSystem: public _::RpcSystemBase {
  // Represents the RPC system, which is the portal to objects available on the network.
  //
  // The RPC implementation sits on top of an implementation of `VatNetwork`.  The `VatNetwork`
  // determines how to form connections between vats -- specifically, two-way, private, reliable,
  // sequenced datagram connections.  The RPC implementation determines how to use such connections
  // to manage object references and make method calls.
  //
  // See `makeRpcServer()` and `makeRpcClient()` below for convenient syntax for setting up an
  // `RpcSystem` given a `VatNetwork`.
  //
  // See `ez-rpc.h` for an even simpler interface for setting up RPC in a typical two-party
  // client/server scenario.

public:
  template <typename ProvisionId, typename RecipientId,
            typename ThirdPartyCapId, typename JoinResult>
  RpcSystem(
      VatNetwork<VatId, ProvisionId, RecipientId, ThirdPartyCapId, JoinResult>& network,
      kj::Maybe<Capability::Client> bootstrapInterface,
      kj::Maybe<RealmGateway<>::Client> gateway = nullptr);

  template <typename ProvisionId, typename RecipientId,
            typename ThirdPartyCapId, typename JoinResult,
            typename LocalSturdyRefObjectId>
  RpcSystem(
      VatNetwork<VatId, ProvisionId, RecipientId, ThirdPartyCapId, JoinResult>& network,
      SturdyRefRestorer<LocalSturdyRefObjectId>& restorer);

  RpcSystem(RpcSystem&& other) = default;

  Capability::Client bootstrap(typename VatId::Reader vatId);
  // Connect to the given vat and return its bootstrap interface.

  Capability::Client restore(typename VatId::Reader hostId, AnyPointer::Reader objectId)
      KJ_DEPRECATED("Please transition to using a bootstrap interface instead.");
  // ** DEPRECATED **
  //
  // Restores the given SturdyRef from the network and return the capability representing it.
  //
  // `hostId` identifies the host from which to request the ref, in the format specified by the
  // `VatNetwork` in use.  `objectId` is the object ID in whatever format is expected by said host.
  //
  // This method will be removed in a future version of Cap'n Proto. Instead, please transition
  // to using bootstrap(), which is equivalent to calling restore() with a null `objectId`.
  // You may emulate the old concept of object IDs by exporting a bootstrap interface which has
  // methods that can be used to obtain other capabilities by ID.
};

template <typename VatId, typename ProvisionId, typename RecipientId,
          typename ThirdPartyCapId, typename JoinResult>
RpcSystem<VatId> makeRpcServer(
    VatNetwork<VatId, ProvisionId, RecipientId, ThirdPartyCapId, JoinResult>& network,
    Capability::Client bootstrapInterface);
// Make an RPC server.  Typical usage (e.g. in a main() function):
//
//    MyEventLoop eventLoop;
//    kj::WaitScope waitScope(eventLoop);
//    MyNetwork network;
<<<<<<< HEAD
//    MyRestorer restorer;
//    auto server = makeRpcServer(network, restorer);
=======
//    MyMainInterface::Client bootstrap = makeMain();
//    auto server = makeRpcServer(network, bootstrap);
>>>>>>> 4d62d525
//    kj::NEVER_DONE.wait(waitScope);  // run forever
//
// See also ez-rpc.h, which has simpler instructions for the common case of a two-party
// client-server RPC connection.

template <typename VatId, typename ProvisionId, typename RecipientId,
          typename ThirdPartyCapId, typename JoinResult, typename RealmGatewayClient,
          typename InternalRef = _::InternalRefFromRealmGatewayClient<RealmGatewayClient>,
          typename ExternalRef = _::ExternalRefFromRealmGatewayClient<RealmGatewayClient>>
RpcSystem<VatId> makeRpcServer(
    VatNetwork<VatId, ProvisionId, RecipientId, ThirdPartyCapId, JoinResult>& network,
    Capability::Client bootstrapInterface, RealmGatewayClient gateway);
// Make an RPC server for a VatNetwork that resides in a different realm from the application.
// The given RealmGateway is used to translate SturdyRefs between the app's ("internal") format
// and the network's ("external") format.

template <typename VatId, typename LocalSturdyRefObjectId,
          typename ProvisionId, typename RecipientId, typename ThirdPartyCapId, typename JoinResult>
RpcSystem<VatId> makeRpcServer(
    VatNetwork<VatId, ProvisionId, RecipientId, ThirdPartyCapId, JoinResult>& network,
    SturdyRefRestorer<LocalSturdyRefObjectId>& restorer)
    KJ_DEPRECATED("Please transition to using a bootstrap interface instead.");
// ** DEPRECATED **
//
// Create an RPC server which exports multiple main interfaces by object ID. The `restorer` object
// can be used to look up objects by ID.
//
// Please transition to exporting only one interface, which is known as the "bootstrap" interface.
// For backwards-compatibility with old clients, continue to implement SturdyRefRestorer, but
// return the new bootstrap interface when the request object ID is null. When new clients connect
// and request the bootstrap interface, they will get that interface. Eventually, once all clients
// are updated to request only the bootstrap interface, stop implementing SturdyRefRestorer and
// switch to passing the bootstrap capability itself as the second parameter to `makeRpcServer()`.

template <typename VatId, typename ProvisionId,
          typename RecipientId, typename ThirdPartyCapId, typename JoinResult>
RpcSystem<VatId> makeRpcClient(
    VatNetwork<VatId, ProvisionId, RecipientId, ThirdPartyCapId, JoinResult>& network);
// Make an RPC client.  Typical usage (e.g. in a main() function):
//
//    MyEventLoop eventLoop;
//    kj::WaitScope waitScope(eventLoop);
//    MyNetwork network;
//    auto client = makeRpcClient(network);
//    MyCapability::Client cap = client.restore(hostId, objId).castAs<MyCapability>();
//    auto response = cap.fooRequest().send().wait(waitScope);
//    handleMyResponse(response);
//
// See also ez-rpc.h, which has simpler instructions for the common case of a two-party
// client-server RPC connection.

template <typename VatId, typename ProvisionId, typename RecipientId,
          typename ThirdPartyCapId, typename JoinResult, typename RealmGatewayClient,
          typename InternalRef = _::InternalRefFromRealmGatewayClient<RealmGatewayClient>,
          typename ExternalRef = _::ExternalRefFromRealmGatewayClient<RealmGatewayClient>>
RpcSystem<VatId> makeRpcClient(
    VatNetwork<VatId, ProvisionId, RecipientId, ThirdPartyCapId, JoinResult>& network,
    RealmGatewayClient gateway);
// Make an RPC client for a VatNetwork that resides in a different realm from the application.
// The given RealmGateway is used to translate SturdyRefs between the app's ("internal") format
// and the network's ("external") format.

template <typename SturdyRefObjectId>
class SturdyRefRestorer: public _::SturdyRefRestorerBase {
  // ** DEPRECATED **
  //
  // In Cap'n Proto 0.4.x, applications could export multiple main interfaces identified by
  // object IDs. The callback used to map object IDs to objects was `SturdyRefRestorer`, as we
  // imagined this would eventually be used for restoring SturdyRefs as well. In practice, it was
  // never used for real SturdyRefs, only for exporting singleton objects under well-known names.
  //
  // The new preferred strategy is to export only a _single_ such interface, called the
  // "bootstrap interface". That interface can itself have methods for obtaining other objects, of
  // course, but that is up to the app. `SturdyRefRestorer` exists for backwards-compatibility.
  //
  // Hint:  Use SturdyRefRestorer<capnp::Text> to define a server that exports services under
  //   string names.

public:
  virtual Capability::Client restore(typename SturdyRefObjectId::Reader ref)
      KJ_DEPRECATED(
          "Please transition to using bootstrap interfaces instead of SturdyRefRestorer.") = 0;
  // Restore the given object, returning a capability representing it.

private:
  Capability::Client baseRestore(AnyPointer::Reader ref) override final;
};

// =======================================================================================
// VatNetwork

class OutgoingRpcMessage {
  // A message to be sent by a `VatNetwork`.

public:
  virtual AnyPointer::Builder getBody() = 0;
  // Get the message body, which the caller may fill in any way it wants.  (The standard RPC
  // implementation initializes it as a Message as defined in rpc.capnp.)

  virtual kj::ArrayPtr<kj::Maybe<kj::Own<ClientHook>>> getCapTable() = 0;
  // Calls getCapTable() on the underlying MessageBuilder.

  virtual void send() = 0;
  // Send the message, or at least put it in a queue to be sent later.  Note that the builder
  // returned by `getBody()` remains valid at least until the `OutgoingRpcMessage` is destroyed.
};

class IncomingRpcMessage {
  // A message received from a `VatNetwork`.

public:
  virtual AnyPointer::Reader getBody() = 0;
  // Get the message body, to be interpreted by the caller.  (The standard RPC implementation
  // interprets it as a Message as defined in rpc.capnp.)

  virtual void initCapTable(kj::Array<kj::Maybe<kj::Own<ClientHook>>>&& capTable) = 0;
  // Calls initCapTable() on the underlying MessageReader.
};

template <typename VatId, typename ProvisionId, typename RecipientId,
          typename ThirdPartyCapId, typename JoinResult>
class VatNetwork: public _::VatNetworkBase {
  // Cap'n Proto RPC operates between vats, where a "vat" is some sort of host of objects.
  // Typically one Cap'n Proto process (in the Unix sense) is one vat.  The RPC system is what
  // allows calls between objects hosted in different vats.
  //
  // The RPC implementation sits on top of an implementation of `VatNetwork`.  The `VatNetwork`
  // determines how to form connections between vats -- specifically, two-way, private, reliable,
  // sequenced datagram connections.  The RPC implementation determines how to use such connections
  // to manage object references and make method calls.
  //
  // The most common implementation of VatNetwork is TwoPartyVatNetwork (rpc-twoparty.h).  Most
  // simple client-server apps will want to use it.  (You may even want to use the EZ RPC
  // interfaces in `ez-rpc.h` and avoid all of this.)
  //
  // TODO(someday):  Provide a standard implementation for the public internet.

public:
  class Connection;

  struct ConnectionAndProvisionId {
    // Result of connecting to a vat introduced by another vat.

    kj::Own<Connection> connection;
    // Connection to the new vat.

    kj::Own<OutgoingRpcMessage> firstMessage;
    // An already-allocated `OutgoingRpcMessage` associated with `connection`.  The RPC system will
    // construct this as an `Accept` message and send it.

    Orphan<ProvisionId> provisionId;
    // A `ProvisionId` already allocated inside `firstMessage`, which the RPC system will use to
    // build the `Accept` message.
  };

  class Connection: public _::VatNetworkBase::Connection {
    // A two-way RPC connection.
    //
    // This object may represent a connection that doesn't exist yet, but is expected to exist
    // in the future.  In this case, sent messages will automatically be queued and sent once the
    // connection is ready, so that the caller doesn't need to know the difference.

  public:
    // Level 0 features ----------------------------------------------

    virtual kj::Own<OutgoingRpcMessage> newOutgoingMessage(uint firstSegmentWordSize) = 0;
    // Allocate a new message to be sent on this connection.
    //
    // If `firstSegmentWordSize` is non-zero, it should be treated as a hint suggesting how large
    // to make the first segment.  This is entirely a hint and the connection may adjust it up or
    // down.  If it is zero, the connection should choose the size itself.

    virtual kj::Promise<kj::Maybe<kj::Own<IncomingRpcMessage>>> receiveIncomingMessage() = 0;
    // Wait for a message to be received and return it.  If the read stream cleanly terminates,
    // return null.  If any other problem occurs, throw an exception.

    virtual kj::Promise<void> shutdown() = 0;
    // Waits until all outgoing messages have been sent, then shuts down the outgoing stream. The
    // returned promise resolves after shutdown is complete.
  };

  // Level 0 features ------------------------------------------------

  virtual kj::Maybe<kj::Own<Connection>> connect(typename VatId::Reader hostId) = 0;
  // Connect to a VatId.  Note that this method immediately returns a `Connection`, even
  // if the network connection has not yet been established.  Messages can be queued to this
  // connection and will be delivered once it is open.  The caller must attempt to read from the
  // connection to verify that it actually succeeded; the read will fail if the connection
  // couldn't be opened.  Some network implementations may actually start sending messages before
  // hearing back from the server at all, to avoid a round trip.
  //
  // Returns nullptr if `hostId` refers to the local host.

  virtual kj::Promise<kj::Own<Connection>> accept() = 0;
  // Wait for the next incoming connection and return it.

  // Level 4 features ------------------------------------------------
  // TODO(someday)

private:
  kj::Maybe<kj::Own<_::VatNetworkBase::Connection>>
      baseConnect(_::StructReader hostId) override final;
  kj::Promise<kj::Own<_::VatNetworkBase::Connection>> baseAccept() override final;
};

// =======================================================================================
// ***************************************************************************************
// Inline implementation details start here
// ***************************************************************************************
// =======================================================================================

template <typename SturdyRef, typename ProvisionId, typename RecipientId,
          typename ThirdPartyCapId, typename JoinResult>
kj::Maybe<kj::Own<_::VatNetworkBase::Connection>>
    VatNetwork<SturdyRef, ProvisionId, RecipientId, ThirdPartyCapId, JoinResult>::
    baseConnect(_::StructReader ref) {
  auto maybe = connect(typename SturdyRef::Reader(ref));
  return maybe.map([](kj::Own<Connection>& conn) -> kj::Own<_::VatNetworkBase::Connection> {
    return kj::mv(conn);
  });
}

template <typename SturdyRef, typename ProvisionId, typename RecipientId,
          typename ThirdPartyCapId, typename JoinResult>
kj::Promise<kj::Own<_::VatNetworkBase::Connection>>
    VatNetwork<SturdyRef, ProvisionId, RecipientId, ThirdPartyCapId, JoinResult>::baseAccept() {
  return accept().then(
      [](kj::Own<Connection>&& connection) -> kj::Own<_::VatNetworkBase::Connection> {
    return kj::mv(connection);
  });
}

template <typename SturdyRef>
Capability::Client SturdyRefRestorer<SturdyRef>::baseRestore(AnyPointer::Reader ref) {
#pragma GCC diagnostic push
#pragma GCC diagnostic ignored "-Wdeprecated-declarations"
  return restore(ref.getAs<SturdyRef>());
#pragma GCC diagnostic pop
}

template <typename VatId>
template <typename ProvisionId, typename RecipientId,
          typename ThirdPartyCapId, typename JoinResult>
RpcSystem<VatId>::RpcSystem(
      VatNetwork<VatId, ProvisionId, RecipientId, ThirdPartyCapId, JoinResult>& network,
      kj::Maybe<Capability::Client> bootstrap,
      kj::Maybe<RealmGateway<>::Client> gateway)
    : _::RpcSystemBase(network, kj::mv(bootstrap), kj::mv(gateway)) {}

template <typename VatId>
template <typename ProvisionId, typename RecipientId,
          typename ThirdPartyCapId, typename JoinResult,
          typename LocalSturdyRefObjectId>
RpcSystem<VatId>::RpcSystem(
      VatNetwork<VatId, ProvisionId, RecipientId, ThirdPartyCapId, JoinResult>& network,
      SturdyRefRestorer<LocalSturdyRefObjectId>& restorer)
    : _::RpcSystemBase(network, restorer) {}

template <typename VatId>
Capability::Client RpcSystem<VatId>::bootstrap(typename VatId::Reader vatId) {
  return baseBootstrap(_::PointerHelpers<VatId>::getInternalReader(vatId));
}

template <typename VatId>
Capability::Client RpcSystem<VatId>::restore(
    typename VatId::Reader hostId, AnyPointer::Reader objectId) {
  return baseRestore(_::PointerHelpers<VatId>::getInternalReader(hostId), objectId);
}

template <typename VatId, typename ProvisionId, typename RecipientId,
          typename ThirdPartyCapId, typename JoinResult>
RpcSystem<VatId> makeRpcServer(
    VatNetwork<VatId, ProvisionId, RecipientId, ThirdPartyCapId, JoinResult>& network,
    Capability::Client bootstrapInterface) {
  return RpcSystem<VatId>(network, kj::mv(bootstrapInterface));
}

template <typename VatId, typename ProvisionId, typename RecipientId,
          typename ThirdPartyCapId, typename JoinResult,
          typename RealmGatewayClient, typename InternalRef, typename ExternalRef>
RpcSystem<VatId> makeRpcServer(
    VatNetwork<VatId, ProvisionId, RecipientId, ThirdPartyCapId, JoinResult>& network,
    Capability::Client bootstrapInterface, RealmGatewayClient gateway) {
  return RpcSystem<VatId>(network, kj::mv(bootstrapInterface),
      gateway.template castAs<RealmGateway<>>());
}

template <typename VatId, typename LocalSturdyRefObjectId,
          typename ProvisionId, typename RecipientId, typename ThirdPartyCapId, typename JoinResult>
RpcSystem<VatId> makeRpcServer(
    VatNetwork<VatId, ProvisionId, RecipientId, ThirdPartyCapId, JoinResult>& network,
    SturdyRefRestorer<LocalSturdyRefObjectId>& restorer) {
  return RpcSystem<VatId>(network, restorer);
}

template <typename VatId, typename ProvisionId,
          typename RecipientId, typename ThirdPartyCapId, typename JoinResult>
RpcSystem<VatId> makeRpcClient(
    VatNetwork<VatId, ProvisionId, RecipientId, ThirdPartyCapId, JoinResult>& network) {
  return RpcSystem<VatId>(network, nullptr);
}

template <typename VatId, typename ProvisionId,
          typename RecipientId, typename ThirdPartyCapId, typename JoinResult,
          typename RealmGatewayClient, typename InternalRef, typename ExternalRef>
RpcSystem<VatId> makeRpcClient(
    VatNetwork<VatId, ProvisionId, RecipientId, ThirdPartyCapId, JoinResult>& network,
    RealmGatewayClient gateway) {
  return RpcSystem<VatId>(network, nullptr, gateway.template castAs<RealmGateway<>>());
}

}  // namespace capnp

#endif  // CAPNP_RPC_H_<|MERGE_RESOLUTION|>--- conflicted
+++ resolved
@@ -97,13 +97,8 @@
 //    MyEventLoop eventLoop;
 //    kj::WaitScope waitScope(eventLoop);
 //    MyNetwork network;
-<<<<<<< HEAD
-//    MyRestorer restorer;
-//    auto server = makeRpcServer(network, restorer);
-=======
 //    MyMainInterface::Client bootstrap = makeMain();
 //    auto server = makeRpcServer(network, bootstrap);
->>>>>>> 4d62d525
 //    kj::NEVER_DONE.wait(waitScope);  // run forever
 //
 // See also ez-rpc.h, which has simpler instructions for the common case of a two-party
