// Copyright (c) 2013, Kenton Varda <temporal@gmail.com>
// All rights reserved.
//
// Redistribution and use in source and binary forms, with or without
// modification, are permitted provided that the following conditions are met:
//
// 1. Redistributions of source code must retain the above copyright notice, this
//    list of conditions and the following disclaimer.
// 2. Redistributions in binary form must reproduce the above copyright notice,
//    this list of conditions and the following disclaimer in the documentation
//    and/or other materials provided with the distribution.
//
// THIS SOFTWARE IS PROVIDED BY THE COPYRIGHT HOLDERS AND CONTRIBUTORS "AS IS" AND
// ANY EXPRESS OR IMPLIED WARRANTIES, INCLUDING, BUT NOT LIMITED TO, THE IMPLIED
// WARRANTIES OF MERCHANTABILITY AND FITNESS FOR A PARTICULAR PURPOSE ARE
// DISCLAIMED. IN NO EVENT SHALL THE COPYRIGHT OWNER OR CONTRIBUTORS BE LIABLE FOR
// ANY DIRECT, INDIRECT, INCIDENTAL, SPECIAL, EXEMPLARY, OR CONSEQUENTIAL DAMAGES
// (INCLUDING, BUT NOT LIMITED TO, PROCUREMENT OF SUBSTITUTE GOODS OR SERVICES;
// LOSS OF USE, DATA, OR PROFITS; OR BUSINESS INTERRUPTION) HOWEVER CAUSED AND
// ON ANY THEORY OF LIABILITY, WHETHER IN CONTRACT, STRICT LIABILITY, OR TORT
// (INCLUDING NEGLIGENCE OR OTHERWISE) ARISING IN ANY WAY OUT OF THE USE OF THIS
// SOFTWARE, EVEN IF ADVISED OF THE POSSIBILITY OF SUCH DAMAGE.

// This file defines classes that can be used to manipulate messages based on schemas that are not
// known until runtime.  This is also useful for writing generic code that uses schemas to handle
// arbitrary types in a generic way.
//
// Each of the classes defined here has a to() template method which converts an instance back to a
// native type.  This method will throw an exception if the requested type does not match the
// schema.  To convert native types to dynamic, use DynamicFactory.
//
// As always, underlying data is validated lazily, so you have to actually traverse the whole
// message if you want to validate all content.

#ifndef CAPNP_DYNAMIC_H_
#define CAPNP_DYNAMIC_H_

#include "schema.h"
#include "layout.h"
#include "message.h"
#include "any.h"
#include "capability.h"

namespace capnp {

class MessageReader;
class MessageBuilder;

struct DynamicValue {
  DynamicValue() = delete;

  enum Type {
    UNKNOWN,
    // Means that the value has unknown type and content because it comes from a newer version of
    // the schema, or from a newer version of Cap'n Proto that has new features that this version
    // doesn't understand.

    VOID,
    BOOL,
    INT,
    UINT,
    FLOAT,
    TEXT,
    DATA,
    LIST,
    ENUM,
    STRUCT,
<<<<<<< HEAD
    INTERFACE,
    OBJECT
=======
    CAPABILITY,
    ANY_POINTER
>>>>>>> 73a3347b
  };

  class Reader;
  class Builder;
  class Pipeline;
};
class DynamicEnum;
<<<<<<< HEAD
struct DynamicObject {
  DynamicObject() = delete;
  class Reader;
  class Builder;
};
=======
>>>>>>> 73a3347b
struct DynamicStruct {
  DynamicStruct() = delete;
  class Reader;
  class Builder;
  class Pipeline;
};
struct DynamicList {
  DynamicList() = delete;
  class Reader;
  class Builder;
};
<<<<<<< HEAD
=======
struct DynamicCapability {
  DynamicCapability() = delete;
  class Client;
  class Server;
};
>>>>>>> 73a3347b
template <> class Orphan<DynamicValue>;

template <Kind k> struct DynamicTypeFor_;
template <> struct DynamicTypeFor_<Kind::ENUM> { typedef DynamicEnum Type; };
template <> struct DynamicTypeFor_<Kind::STRUCT> { typedef DynamicStruct Type; };
template <> struct DynamicTypeFor_<Kind::LIST> { typedef DynamicList Type; };
template <> struct DynamicTypeFor_<Kind::INTERFACE> { typedef DynamicCapability Type; };

template <typename T>
using DynamicTypeFor = typename DynamicTypeFor_<kind<T>()>::Type;

template <typename T>
ReaderFor<DynamicTypeFor<FromReader<T>>> toDynamic(T&& value);
template <typename T>
BuilderFor<DynamicTypeFor<FromBuilder<T>>> toDynamic(T&& value);
template <typename T>
DynamicTypeFor<TypeIfEnum<T>> toDynamic(T&& value);
template <typename T>
typename DynamicTypeFor<FromServer<T>>::Client toDynamic(kj::Own<T>&& value);

// -------------------------------------------------------------------

class DynamicEnum {
public:
  DynamicEnum() = default;
  inline DynamicEnum(EnumSchema::Enumerant enumerant)
      : schema(enumerant.getContainingEnum()), value(enumerant.getOrdinal()) {}

  template <typename T, typename = kj::EnableIf<kind<T>() == Kind::ENUM>>
  inline DynamicEnum(T&& value): DynamicEnum(toDynamic(value)) {}

  template <typename T>
  inline T as() const { return static_cast<T>(asImpl(typeId<T>())); }
  // Cast to a native enum type.

  inline EnumSchema getSchema() const { return schema; }

  kj::Maybe<EnumSchema::Enumerant> getEnumerant() const;
  // Get which enumerant this enum value represents.  Returns nullptr if the numeric value does not
  // correspond to any enumerant in the schema -- this can happen if the data was built using a
  // newer schema that has more values defined.

  inline uint16_t getRaw() const { return value; }
  // Returns the raw underlying enum value.

private:
  EnumSchema schema;
  uint16_t value;

  inline DynamicEnum(EnumSchema schema, uint16_t value)
      : schema(schema), value(value) {}

  uint16_t asImpl(uint64_t requestedTypeId) const;

  friend struct DynamicStruct;
  friend struct DynamicList;
  friend struct DynamicValue;
  template <typename T>
  friend DynamicTypeFor<TypeIfEnum<T>> toDynamic(T&& value);
};

// -------------------------------------------------------------------

<<<<<<< HEAD
class DynamicObject::Reader {
  // Represents an "Object" field of unknown type.

public:
  typedef DynamicObject Reads;

  Reader() = default;

  template <typename T>
  typename T::Reader as() const;
  // Convert the object to the given struct, list, or blob type.

  DynamicStruct::Reader as(StructSchema schema) const;
  DynamicList::Reader as(ListSchema schema) const;

private:
  _::ObjectReader reader;

  inline Reader(_::ObjectReader reader): reader(reader) {}

  friend struct DynamicStruct;
  friend struct DynamicList;
  template <typename T, Kind K>
  friend struct _::PointerHelpers;
  friend class DynamicObject::Builder;
  friend class Orphan<DynamicObject>;
  friend class Orphan<DynamicValue>;
  friend class Orphanage;
};

class DynamicObject::Builder: public kj::DisallowConstCopy {
  // Represents an "Object" field of unknown type.
  //
  // You can't actually do anything with a DynamicObject::Builder except read it.  It can't be
  // converted to a Builder for any specific type because that could require initializing or
  // updating the pointer that points *to* this object.  Therefore, you must call
  // DynamicStruct::Builder::{get,set,init}Object() and pass a type schema to build object fields.

public:
  typedef DynamicObject Builds;

  Builder() = default;
  inline Builder(decltype(nullptr)) {}
  Builder(Builder&) = default;
  Builder(Builder&&) = default;

  Reader asReader() const { return Reader(builder.asReader()); }

private:
  _::ObjectBuilder builder;

  inline Builder(_::ObjectBuilder builder): builder(builder) {}
  friend struct DynamicStruct;
  friend struct DynamicList;
  template <typename T, Kind K>
  friend struct _::PointerHelpers;
  friend class Orphan<DynamicObject>;
  friend class Orphan<DynamicValue>;
};

// -------------------------------------------------------------------

=======
>>>>>>> 73a3347b
class DynamicStruct::Reader {
public:
  typedef DynamicStruct Reads;

  Reader() = default;

  template <typename T, typename = kj::EnableIf<kind<FromReader<T>>() == Kind::STRUCT>>
  inline Reader(T&& value): Reader(toDynamic(value)) {}

<<<<<<< HEAD
  inline size_t totalSizeInWords() const { return reader.totalSize() / ::capnp::WORDS; }
=======
  inline MessageSize totalSize() const { return reader.totalSize().asPublic(); }
>>>>>>> 73a3347b

  template <typename T>
  typename T::Reader as() const;
  // Convert the dynamic struct to its compiled-in type.

  inline StructSchema getSchema() const { return schema; }

  DynamicValue::Reader get(StructSchema::Field field) const;
  // Read the given field value.

  bool has(StructSchema::Field field) const;
  // Tests whether the given field is set to its default value.  For pointer values, this does
  // not actually traverse the value comparing it with the default, but simply returns true if the
  // pointer is non-null.  For members of unions, has() returns false if the union member is not
  // active, but does not necessarily return true if the member is active (depends on the field's
  // value).

  kj::Maybe<StructSchema::Field> which() const;
  // If the struct contains an (unnamed) union, and the currently-active field within that union
  // is known, this returns that field.  Otherwise, it returns null.  In other words, this returns
  // null if there is no union present _or_ if the union's discriminant is set to an unrecognized
  // value.  This could happen in particular when receiving a message from a sender who has a
  // newer version of the protocol and is using a field of the union that you don't know about yet.

  DynamicValue::Reader get(kj::StringPtr name) const;
  bool has(kj::StringPtr name) const;
  // Shortcuts to access fields by name.  These throw exceptions if no such field exists.

private:
  StructSchema schema;
  _::StructReader reader;

  inline Reader(StructSchema schema, _::StructReader reader)
      : schema(schema), reader(reader) {}

  bool isSetInUnion(StructSchema::Field field) const;
  void verifySetInUnion(StructSchema::Field field) const;
  static DynamicValue::Reader getImpl(_::StructReader reader, StructSchema::Field field);

  template <typename T, Kind K>
  friend struct _::PointerHelpers;
<<<<<<< HEAD
  friend struct DynamicObject;
=======
>>>>>>> 73a3347b
  friend class DynamicStruct::Builder;
  friend struct DynamicList;
  friend class MessageReader;
  friend class MessageBuilder;
  template <typename T, ::capnp::Kind k>
  friend struct ::capnp::ToDynamic_;
  friend kj::StringTree _::structString(
      _::StructReader reader, const _::RawSchema& schema);
  friend class Orphanage;
  friend class Orphan<DynamicStruct>;
  friend class Orphan<DynamicValue>;
<<<<<<< HEAD
=======
  friend class Orphan<AnyPointer>;
>>>>>>> 73a3347b
};

class DynamicStruct::Builder {
public:
  typedef DynamicStruct Builds;

  Builder() = default;
  inline Builder(decltype(nullptr)) {}

  template <typename T, typename = kj::EnableIf<kind<FromBuilder<T>>() == Kind::STRUCT>>
  inline Builder(T&& value): Builder(toDynamic(value)) {}

<<<<<<< HEAD
  inline size_t totalSizeInWords() const { return asReader().totalSizeInWords(); }
=======
  inline MessageSize totalSize() const { return asReader().totalSize(); }
>>>>>>> 73a3347b

  template <typename T>
  typename T::Builder as();
  // Cast to a particular struct type.

  inline StructSchema getSchema() const { return schema; }

  DynamicValue::Builder get(StructSchema::Field field);
  // Read the given field value.

  inline bool has(StructSchema::Field field) { return asReader().has(field); }
  // Tests whether the given field is set to its default value.  For pointer values, this does
  // not actually traverse the value comparing it with the default, but simply returns true if the
  // pointer is non-null.  For members of unions, has() returns whether the field is currently
  // active and the union as a whole is non-default -- so, the only time has() will return false
  // for an active union field is if it is the default active field and it has its default value.

  kj::Maybe<StructSchema::Field> which();
  // If the struct contains an (unnamed) union, and the currently-active field within that union
  // is known, this returns that field.  Otherwise, it returns null.  In other words, this returns
  // null if there is no union present _or_ if the union's discriminant is set to an unrecognized
  // value.  This could happen in particular when receiving a message from a sender who has a
  // newer version of the protocol and is using a field of the union that you don't know about yet.

  void set(StructSchema::Field field, const DynamicValue::Reader& value);
  // Set the given field value.

  DynamicValue::Builder init(StructSchema::Field field);
  DynamicValue::Builder init(StructSchema::Field field, uint size);
  // Init a struct, list, or blob field.

  void adopt(StructSchema::Field field, Orphan<DynamicValue>&& orphan);
  Orphan<DynamicValue> disown(StructSchema::Field field);
  // Adopt/disown.  This works even for non-pointer fields: adopt() becomes equivalent to set()
  // and disown() becomes like get() followed by clear().
<<<<<<< HEAD

  void clear(StructSchema::Field field);
  // Clear a field, setting it to its default value.  For pointer fields, this actually makes the
  // field null.

  DynamicStruct::Builder getObject(StructSchema::Field field, StructSchema type);
  DynamicList::Builder getObject(StructSchema::Field field, ListSchema type);
  Text::Builder getObjectAsText(StructSchema::Field field);
  Data::Builder getObjectAsData(StructSchema::Field field);
  // Get an object field.  You must specify the type.

  DynamicStruct::Builder initObject(StructSchema::Field field, StructSchema type);
  DynamicList::Builder initObject(StructSchema::Field field, ListSchema type, uint size);
  Text::Builder initObjectAsText(StructSchema::Field field, uint size);
  Data::Builder initObjectAsData(StructSchema::Field field, uint size);
  // Init an object field.  You must specify the type.
=======

  void clear(StructSchema::Field field);
  // Clear a field, setting it to its default value.  For pointer fields, this actually makes the
  // field null.
>>>>>>> 73a3347b

  DynamicValue::Builder get(kj::StringPtr name);
  bool has(kj::StringPtr name);
  void set(kj::StringPtr name, const DynamicValue::Reader& value);
  void set(kj::StringPtr name, std::initializer_list<DynamicValue::Reader> value);
  DynamicValue::Builder init(kj::StringPtr name);
  DynamicValue::Builder init(kj::StringPtr name, uint size);
  void adopt(kj::StringPtr name, Orphan<DynamicValue>&& orphan);
  Orphan<DynamicValue> disown(kj::StringPtr name);
  void clear(kj::StringPtr name);
<<<<<<< HEAD
  DynamicStruct::Builder getObject(kj::StringPtr name, StructSchema type);
  DynamicList::Builder getObject(kj::StringPtr name, ListSchema type);
  Text::Builder getObjectAsText(kj::StringPtr name);
  Data::Builder getObjectAsData(kj::StringPtr name);
  DynamicStruct::Builder initObject(kj::StringPtr name, StructSchema type);
  DynamicList::Builder initObject(kj::StringPtr name, ListSchema type, uint size);
  Text::Builder initObjectAsText(kj::StringPtr name, uint size);
  Data::Builder initObjectAsData(kj::StringPtr name, uint size);
=======
>>>>>>> 73a3347b
  // Shortcuts to access fields by name.  These throw exceptions if no such field exists.

  Reader asReader() const;

private:
  StructSchema schema;
  _::StructBuilder builder;

  inline Builder(StructSchema schema, _::StructBuilder builder)
      : schema(schema), builder(builder) {}

  bool isSetInUnion(StructSchema::Field field);
  void verifySetInUnion(StructSchema::Field field);
  void setInUnion(StructSchema::Field field);
<<<<<<< HEAD

  WirePointerCount verifyIsObject(StructSchema::Field field);
=======
>>>>>>> 73a3347b

  template <typename T, Kind k>
  friend struct _::PointerHelpers;
  friend struct DynamicList;
  friend class MessageReader;
  friend class MessageBuilder;
  template <typename T, ::capnp::Kind k>
  friend struct ::capnp::ToDynamic_;
  friend class Orphanage;
  friend class Orphan<DynamicStruct>;
<<<<<<< HEAD
  friend class Orphan<DynamicObject>;
  friend class Orphan<DynamicValue>;
=======
  friend class Orphan<DynamicValue>;
  friend class Orphan<AnyPointer>;
};

class DynamicStruct::Pipeline {
public:
  typedef DynamicStruct Pipelines;

  inline Pipeline(decltype(nullptr)): typeless(nullptr) {}

  template <typename T>
  typename T::Pipeline releaseAs();
  // Convert the dynamic pipeline to its compiled-in type.

  inline StructSchema getSchema() { return schema; }

  DynamicValue::Pipeline get(StructSchema::Field field);
  // Read the given field value.

  DynamicValue::Pipeline get(kj::StringPtr name);
  // Get by string name.

private:
  StructSchema schema;
  AnyPointer::Pipeline typeless;

  inline explicit Pipeline(StructSchema schema, AnyPointer::Pipeline&& typeless)
      : schema(schema), typeless(kj::mv(typeless)) {}

  friend class Request<DynamicStruct, DynamicStruct>;
>>>>>>> 73a3347b
};

// -------------------------------------------------------------------

class DynamicList::Reader {
public:
  typedef DynamicList Reads;

  Reader() = default;

  template <typename T, typename = kj::EnableIf<kind<FromReader<T>>() == Kind::LIST>>
  inline Reader(T&& value): Reader(toDynamic(value)) {}

  template <typename T>
  typename T::Reader as() const;
  // Try to convert to any List<T>, Data, or Text.  Throws an exception if the underlying data
  // can't possibly represent the requested type.

  inline ListSchema getSchema() const { return schema; }

  inline uint size() const { return reader.size() / ELEMENTS; }
  DynamicValue::Reader operator[](uint index) const;

  typedef _::IndexingIterator<const Reader, DynamicValue::Reader> Iterator;
  inline Iterator begin() const { return Iterator(this, 0); }
  inline Iterator end() const { return Iterator(this, size()); }

private:
  ListSchema schema;
  _::ListReader reader;

  Reader(ListSchema schema, _::ListReader reader): schema(schema), reader(reader) {}

  template <typename T, Kind k>
  friend struct _::PointerHelpers;
  friend struct DynamicStruct;
<<<<<<< HEAD
  friend struct DynamicObject;
=======
>>>>>>> 73a3347b
  friend class DynamicList::Builder;
  template <typename T, ::capnp::Kind k>
  friend struct ::capnp::ToDynamic_;
  friend class Orphanage;
  friend class Orphan<DynamicList>;
  friend class Orphan<DynamicValue>;
<<<<<<< HEAD
=======
  friend class Orphan<AnyPointer>;
>>>>>>> 73a3347b
};

class DynamicList::Builder {
public:
  typedef DynamicList Builds;

  Builder() = default;
  inline Builder(decltype(nullptr)) {}

  template <typename T, typename = kj::EnableIf<kind<FromBuilder<T>>() == Kind::LIST>>
  inline Builder(T&& value): Builder(toDynamic(value)) {}

  template <typename T>
  typename T::Builder as();
  // Try to convert to any List<T>, Data, or Text.  Throws an exception if the underlying data
  // can't possibly represent the requested type.

  inline ListSchema getSchema() const { return schema; }

  inline uint size() const { return builder.size() / ELEMENTS; }
  DynamicValue::Builder operator[](uint index);
  void set(uint index, const DynamicValue::Reader& value);
  DynamicValue::Builder init(uint index, uint size);
  void adopt(uint index, Orphan<DynamicValue>&& orphan);
  Orphan<DynamicValue> disown(uint index);

  typedef _::IndexingIterator<Builder, DynamicStruct::Builder> Iterator;
  inline Iterator begin() { return Iterator(this, 0); }
  inline Iterator end() { return Iterator(this, size()); }

  void copyFrom(std::initializer_list<DynamicValue::Reader> value);

  Reader asReader() const;

private:
  ListSchema schema;
  _::ListBuilder builder;

  Builder(ListSchema schema, _::ListBuilder builder): schema(schema), builder(builder) {}

  template <typename T, Kind k>
  friend struct _::PointerHelpers;
  friend struct DynamicStruct;
  template <typename T, ::capnp::Kind k>
  friend struct ::capnp::ToDynamic_;
  friend class Orphanage;
  template <typename T, Kind k>
  friend struct _::OrphanGetImpl;
  friend class Orphan<DynamicList>;
<<<<<<< HEAD
  friend class Orphan<DynamicObject>;
  friend class Orphan<DynamicValue>;
=======
  friend class Orphan<DynamicValue>;
  friend class Orphan<AnyPointer>;
>>>>>>> 73a3347b
};

// -------------------------------------------------------------------

class DynamicCapability::Client: public Capability::Client {
public:
  typedef DynamicCapability Calls;
  typedef DynamicCapability Reads;

  Client() = default;

  template <typename T, typename = kj::EnableIf<kind<FromClient<T>>() == Kind::INTERFACE>>
  inline Client(T&& client);

  template <typename T, typename = kj::EnableIf<kj::canConvert<T*, DynamicCapability::Server*>()>>
  inline Client(kj::Own<T>&& server);

  template <typename T, typename = kj::EnableIf<kind<T>() == Kind::INTERFACE>>
  typename T::Client as();
  template <typename T, typename = kj::EnableIf<kind<T>() == Kind::INTERFACE>>
  typename T::Client releaseAs();
  // Convert to any client type.

  Client upcast(InterfaceSchema requestedSchema);
  // Upcast to a superclass.  Throws an exception if `schema` is not a superclass.

  inline InterfaceSchema getSchema() { return schema; }

  Request<DynamicStruct, DynamicStruct> newRequest(
      InterfaceSchema::Method method, kj::Maybe<MessageSize> sizeHint = nullptr);
  Request<DynamicStruct, DynamicStruct> newRequest(
      kj::StringPtr methodName, kj::Maybe<MessageSize> sizeHint = nullptr);

private:
  InterfaceSchema schema;

  Client(InterfaceSchema schema, kj::Own<ClientHook>&& hook)
      : Capability::Client(kj::mv(hook)), schema(schema) {}

  template <typename T>
  inline Client(InterfaceSchema schema, kj::Own<T>&& server);

  friend struct Capability;
  friend struct DynamicStruct;
  friend struct DynamicList;
  friend struct DynamicValue;
  friend class Orphan<DynamicCapability>;
  friend class Orphan<DynamicValue>;
  friend class Orphan<AnyPointer>;
  template <typename T, Kind k>
  friend struct _::PointerHelpers;
};

class DynamicCapability::Server: public Capability::Server {
public:
  typedef DynamicCapability Serves;

  Server(InterfaceSchema schema): schema(schema) {}

  virtual kj::Promise<void> call(InterfaceSchema::Method method,
                                 CallContext<DynamicStruct, DynamicStruct> context) = 0;

  kj::Promise<void> dispatchCall(uint64_t interfaceId, uint16_t methodId,
                                 CallContext<AnyPointer, AnyPointer> context) override final;

  inline InterfaceSchema getSchema() const { return schema; }

private:
  InterfaceSchema schema;
};

template <>
class Request<DynamicStruct, DynamicStruct>: public DynamicStruct::Builder {
  // Specialization of `Request<T, U>` for DynamicStruct.

public:
  inline Request(DynamicStruct::Builder builder, kj::Own<RequestHook>&& hook,
                 StructSchema resultSchema)
      : DynamicStruct::Builder(builder), hook(kj::mv(hook)), resultSchema(resultSchema) {}

  RemotePromise<DynamicStruct> send();
  // Send the call and return a promise for the results.

private:
  kj::Own<RequestHook> hook;
  StructSchema resultSchema;

  friend class Capability::Client;
  friend struct DynamicCapability;
  template <typename, typename>
  friend class CallContext;
  friend class RequestHook;
};

template <>
class CallContext<DynamicStruct, DynamicStruct>: public kj::DisallowConstCopy {
  // Wrapper around CallContextHook with a specific return type.
  //
  // Methods of this class may only be called from within the server's event loop, not from other
  // threads.

public:
  explicit CallContext(CallContextHook& hook, StructSchema paramType, StructSchema resultType);

  DynamicStruct::Reader getParams();
  void releaseParams();
  DynamicStruct::Builder getResults(kj::Maybe<MessageSize> sizeHint = nullptr);
  DynamicStruct::Builder initResults(kj::Maybe<MessageSize> sizeHint = nullptr);
  void setResults(DynamicStruct::Reader value);
  void adoptResults(Orphan<DynamicStruct>&& value);
  Orphanage getResultsOrphanage(kj::Maybe<MessageSize> sizeHint = nullptr);
  template <typename SubParams>
  kj::Promise<void> tailCall(Request<SubParams, DynamicStruct>&& tailRequest);
  void allowCancellation();

private:
  CallContextHook* hook;
  StructSchema paramType;
  StructSchema resultType;

  friend class DynamicCapability::Server;
};

// -------------------------------------------------------------------

// Make sure ReaderFor<T> and BuilderFor<T> work for DynamicEnum, DynamicStruct, and
// DynamicList, so that we can define DynamicValue::as().

template <> struct ReaderFor_ <DynamicEnum, Kind::UNKNOWN> { typedef DynamicEnum Type; };
template <> struct BuilderFor_<DynamicEnum, Kind::UNKNOWN> { typedef DynamicEnum Type; };
<<<<<<< HEAD
template <> struct ReaderFor_ <DynamicObject, Kind::UNKNOWN> { typedef DynamicObject::Reader Type; };
template <> struct BuilderFor_<DynamicObject, Kind::UNKNOWN> { typedef DynamicObject::Builder Type; };
=======
>>>>>>> 73a3347b
template <> struct ReaderFor_ <DynamicStruct, Kind::UNKNOWN> { typedef DynamicStruct::Reader Type; };
template <> struct BuilderFor_<DynamicStruct, Kind::UNKNOWN> { typedef DynamicStruct::Builder Type; };
template <> struct ReaderFor_ <DynamicList, Kind::UNKNOWN> { typedef DynamicList::Reader Type; };
template <> struct BuilderFor_<DynamicList, Kind::UNKNOWN> { typedef DynamicList::Builder Type; };
template <> struct ReaderFor_ <DynamicCapability, Kind::UNKNOWN> { typedef DynamicCapability::Client Type; };
template <> struct BuilderFor_<DynamicCapability, Kind::UNKNOWN> { typedef DynamicCapability::Client Type; };
template <> struct PipelineFor_<DynamicCapability, Kind::UNKNOWN> { typedef DynamicCapability::Client Type; };

class DynamicValue::Reader {
public:
  typedef DynamicValue Reads;

  inline Reader(decltype(nullptr) n = nullptr);  // UNKNOWN
  inline Reader(Void value);
  inline Reader(bool value);
  inline Reader(char value);
  inline Reader(signed char value);
  inline Reader(short value);
  inline Reader(int value);
  inline Reader(long value);
  inline Reader(long long value);
  inline Reader(unsigned char value);
  inline Reader(unsigned short value);
  inline Reader(unsigned int value);
  inline Reader(unsigned long value);
  inline Reader(unsigned long long value);
  inline Reader(float value);
  inline Reader(double value);
  inline Reader(const char* value);  // Text
  inline Reader(const Text::Reader& value);
  inline Reader(const Data::Reader& value);
  inline Reader(const DynamicList::Reader& value);
  inline Reader(DynamicEnum value);
  inline Reader(const DynamicStruct::Reader& value);
<<<<<<< HEAD
  inline Reader(const DynamicObject::Reader& value);
=======
  inline Reader(const AnyPointer::Reader& value);
  inline Reader(DynamicCapability::Client& value);
  inline Reader(DynamicCapability::Client&& value);
  template <typename T, typename = kj::EnableIf<kj::canConvert<T*, DynamicCapability::Server*>()>>
  inline Reader(kj::Own<T>&& value);
>>>>>>> 73a3347b
  Reader(ConstSchema constant);

  template <typename T, typename = decltype(toDynamic(kj::instance<T>()))>
  inline Reader(T&& value): Reader(toDynamic(kj::mv(value))) {}

  Reader(const Reader& other);
  Reader(Reader&& other) noexcept;
  ~Reader() noexcept(false);
  Reader& operator=(const Reader& other);
  Reader& operator=(Reader&& other);
  // Unfortunately, we cannot use the implicit definitions of these since DynamicCapability is not
  // trivially copyable.

  template <typename T>
  inline ReaderFor<T> as() const { return AsImpl<T>::apply(*this); }
  // Use to interpret the value as some Cap'n Proto type.  Allowed types are:
  // - Void, bool, [u]int{8,16,32,64}_t, float, double, any enum:  Returns the raw value.
  // - Text, Data, AnyPointer, any struct type:  Returns the corresponding Reader.
  // - List<T> for any T listed above:  Returns List<T>::Reader.
<<<<<<< HEAD
  // - DynamicEnum, DynamicObject:  Returns the corresponding type.
  // - DynamicStruct, DynamicList:  Returns the corresponding Reader.
=======
  // - DynamicEnum:  Returns the corresponding type.
  // - DynamicStruct, DynamicList:  Returns the corresponding Reader.
  // - Any capability type, including DynamicCapability:  Returns the corresponding Client.
  //   (TODO(perf):  On GCC 4.8 / Clang 3.3, provide rvalue-qualified version that avoids
  //   refcounting.)
>>>>>>> 73a3347b
  //
  // DynamicValue allows various implicit conversions, mostly just to make the interface friendlier.
  // - Any integer can be converted to any other integer type so long as the actual value is within
  //   the new type's range.
  // - Floating-point types can be converted to integers as long as no information would be lost
  //   in the conversion.
  // - Integers can be converted to floating points.  This may lose information, but won't throw.
  // - Float32/Float64 can be converted between each other.  Converting Float64 -> Float32 may lose
  //   information, but won't throw.
  // - Text can be converted to an enum, if the Text matches one of the enumerant names (but not
  //   vice-versa).
  // - Capabilities can be upcast (cast to a supertype), but not downcast.
  //
  // Any other conversion attempt will throw an exception.

  inline Type getType() const { return type; }
  // Get the type of this value.

private:
  Type type;

  union {
    Void voidValue;
    bool boolValue;
    int64_t intValue;
    uint64_t uintValue;
    double floatValue;
    Text::Reader textValue;
    Data::Reader dataValue;
    DynamicList::Reader listValue;
    DynamicEnum enumValue;
    DynamicStruct::Reader structValue;
<<<<<<< HEAD
    DynamicObject::Reader objectValue;
=======
    AnyPointer::Reader anyPointerValue;

    mutable DynamicCapability::Client capabilityValue;
    // Declared mutable because `Client`s normally cannot be const.

    // Warning:  Copy/move constructors assume all these types are trivially copyable except
    //   Capability.
>>>>>>> 73a3347b
  };

  template <typename T, Kind kind = kind<T>()> struct AsImpl;
  // Implementation backing the as() method.  Needs to be a struct to allow partial
  // specialization.  Has a method apply() which does the work.

  friend class Orphanage;  // to speed up newOrphanCopy(DynamicValue::Reader)
};

class DynamicValue::Builder {
public:
  typedef DynamicValue Builds;

  inline Builder(decltype(nullptr) n = nullptr);  // UNKNOWN
  inline Builder(Void value);
  inline Builder(bool value);
  inline Builder(char value);
  inline Builder(signed char value);
  inline Builder(short value);
  inline Builder(int value);
  inline Builder(long value);
  inline Builder(long long value);
  inline Builder(unsigned char value);
  inline Builder(unsigned short value);
  inline Builder(unsigned int value);
  inline Builder(unsigned long value);
  inline Builder(unsigned long long value);
  inline Builder(float value);
  inline Builder(double value);
  inline Builder(Text::Builder value);
  inline Builder(Data::Builder value);
  inline Builder(DynamicList::Builder value);
  inline Builder(DynamicEnum value);
  inline Builder(DynamicStruct::Builder value);
<<<<<<< HEAD
  inline Builder(DynamicObject::Builder value);
=======
  inline Builder(AnyPointer::Builder value);
  inline Builder(DynamicCapability::Client& value);
  inline Builder(DynamicCapability::Client&& value);
>>>>>>> 73a3347b

  template <typename T, typename = decltype(toDynamic(kj::instance<T>()))>
  inline Builder(T value): Builder(toDynamic(value)) {}

  Builder(Builder& other);
  Builder(Builder&& other) noexcept;
  ~Builder() noexcept(false);
  Builder& operator=(Builder& other);
  Builder& operator=(Builder&& other);
  // Unfortunately, we cannot use the implicit definitions of these since DynamicCapability is not
  // trivially copyable.

  template <typename T>
  inline BuilderFor<T> as() { return AsImpl<T>::apply(*this); }
  // See DynamicValue::Reader::as().

  inline Type getType() { return type; }
  // Get the type of this value.

  Reader asReader() const;

  inline Builder(Builder& other) { memcpy(this, &other, sizeof(*this)); }
  inline Builder(Builder&& other) { memcpy(this, &other, sizeof(*this)); }
  inline Builder& operator=(Builder& other) { memcpy(this, &other, sizeof(*this)); return *this; }
  inline Builder& operator=(Builder&& other) { memcpy(this, &other, sizeof(*this)); return *this; }
  static_assert(__has_trivial_copy(StructSchema) && __has_trivial_copy(ListSchema),
                "Assumptions made here do not hold.");
  // Hack:  We know this type is trivially constructable but the use of DisallowConstCopy causes
  //   the compiler to believe otherwise.

private:
  Type type;

  union {
    Void voidValue;
    bool boolValue;
    int64_t intValue;
    uint64_t uintValue;
    double floatValue;
    Text::Builder textValue;
    Data::Builder dataValue;
    DynamicList::Builder listValue;
    DynamicEnum enumValue;
    DynamicStruct::Builder structValue;
<<<<<<< HEAD
    DynamicObject::Builder objectValue;
=======
    AnyPointer::Builder anyPointerValue;

    mutable DynamicCapability::Client capabilityValue;
    // Declared mutable because `Client`s normally cannot be const.
>>>>>>> 73a3347b
  };

  template <typename T, Kind kind = kind<T>()> struct AsImpl;
  // Implementation backing the as() method.  Needs to be a struct to allow partial
  // specialization.  Has a method apply() which does the work.

  friend class Orphan<DynamicValue>;
<<<<<<< HEAD
=======
};

class DynamicValue::Pipeline {
public:
  typedef DynamicValue Pipelines;

  inline Pipeline(decltype(nullptr) n = nullptr);
  inline Pipeline(DynamicStruct::Pipeline&& value);
  inline Pipeline(DynamicCapability::Client&& value);

  Pipeline(Pipeline&& other) noexcept;
  Pipeline& operator=(Pipeline&& other);
  ~Pipeline() noexcept(false);

  template <typename T>
  inline PipelineFor<T> releaseAs() { return AsImpl<T>::apply(*this); }

  inline Type getType() { return type; }
  // Get the type of this value.

private:
  Type type;
  union {
    DynamicStruct::Pipeline structValue;
    DynamicCapability::Client capabilityValue;
  };

  template <typename T, Kind kind = kind<T>()> struct AsImpl;
  // Implementation backing the releaseAs() method.  Needs to be a struct to allow partial
  // specialization.  Has a method apply() which does the work.
>>>>>>> 73a3347b
};

kj::StringTree KJ_STRINGIFY(const DynamicValue::Reader& value);
kj::StringTree KJ_STRINGIFY(const DynamicValue::Builder& value);
kj::StringTree KJ_STRINGIFY(DynamicEnum value);
<<<<<<< HEAD
kj::StringTree KJ_STRINGIFY(const DynamicObject::Reader& value);
kj::StringTree KJ_STRINGIFY(const DynamicObject::Builder& value);
=======
>>>>>>> 73a3347b
kj::StringTree KJ_STRINGIFY(const DynamicStruct::Reader& value);
kj::StringTree KJ_STRINGIFY(const DynamicStruct::Builder& value);
kj::StringTree KJ_STRINGIFY(const DynamicList::Reader& value);
kj::StringTree KJ_STRINGIFY(const DynamicList::Builder& value);

// -------------------------------------------------------------------
// Orphan <-> Dynamic glue

template <>
class Orphan<DynamicStruct> {
public:
  Orphan() = default;
  KJ_DISALLOW_COPY(Orphan);
  Orphan(Orphan&&) = default;
  Orphan& operator=(Orphan&&) = default;

  template <typename T, typename = kj::EnableIf<kind<T>() == Kind::STRUCT>>
  inline Orphan(Orphan<T>&& other): schema(Schema::from<T>()), builder(kj::mv(other.builder)) {}

  DynamicStruct::Builder get();
  DynamicStruct::Reader getReader() const;

  template <typename T>
  Orphan<T> releaseAs();
  // Like DynamicStruct::Builder::as(), but coerces the Orphan type.  Since Orphans are move-only,
  // the original Orphan<DynamicStruct> is no longer valid after this call; ownership is
  // transferred to the returned Orphan<T>.

  inline bool operator==(decltype(nullptr)) const { return builder == nullptr; }
  inline bool operator!=(decltype(nullptr)) const { return builder != nullptr; }

private:
  StructSchema schema;
  _::OrphanBuilder builder;

  inline Orphan(StructSchema schema, _::OrphanBuilder&& builder)
      : schema(schema), builder(kj::mv(builder)) {}

  template <typename, Kind>
  friend struct _::PointerHelpers;
  friend struct DynamicList;
  friend class Orphanage;
<<<<<<< HEAD
  friend class Orphan<DynamicObject>;
  friend class Orphan<DynamicValue>;
=======
  friend class Orphan<DynamicValue>;
  friend class Orphan<AnyPointer>;
>>>>>>> 73a3347b
  friend class MessageBuilder;
};

template <>
class Orphan<DynamicList> {
public:
  Orphan() = default;
  KJ_DISALLOW_COPY(Orphan);
  Orphan(Orphan&&) = default;
  Orphan& operator=(Orphan&&) = default;

  template <typename T, typename = kj::EnableIf<kind<T>() == Kind::LIST>>
  inline Orphan(Orphan<T>&& other): schema(Schema::from<T>()), builder(kj::mv(other.builder)) {}

  DynamicList::Builder get();
  DynamicList::Reader getReader() const;

  template <typename T>
  Orphan<T> releaseAs();
  // Like DynamicList::Builder::as(), but coerces the Orphan type.  Since Orphans are move-only,
  // the original Orphan<DynamicStruct> is no longer valid after this call; ownership is
  // transferred to the returned Orphan<T>.

  inline bool operator==(decltype(nullptr)) const { return builder == nullptr; }
  inline bool operator!=(decltype(nullptr)) const { return builder != nullptr; }

private:
  ListSchema schema;
  _::OrphanBuilder builder;

  inline Orphan(ListSchema schema, _::OrphanBuilder&& builder)
      : schema(schema), builder(kj::mv(builder)) {}

  template <typename, Kind>
  friend struct _::PointerHelpers;
  friend struct DynamicList;
  friend class Orphanage;
<<<<<<< HEAD
  friend class Orphan<DynamicObject>;
  friend class Orphan<DynamicValue>;
};

template <>
class Orphan<DynamicObject> {
public:
  Orphan() = default;
  KJ_DISALLOW_COPY(Orphan);
  Orphan(Orphan&&) = default;
  Orphan& operator=(Orphan&&) = default;

  DynamicObject::Builder get();
  DynamicObject::Reader getReader() const;

  template <typename T>
  BuilderFor<T> getAs();
  // Coerce the object to the given type and return a builder for that type.  This may relocate
  // the object if it was originally created with a previous version of the schema and the sizes
  // don't match.
  //
  // Notice that DynamicObject::Builder does not have an "as<T>()" method, which is why this is
  // needed.

  template <typename T>
  Orphan<T> releaseAs();
  // Like DynamicValue::Builder::as(), but coerces the Orphan type.  Since Orphans are move-only,
  // the original Orphan<DynamicStruct> is no longer valid after this call; ownership is
  // transferred to the returned Orphan<T>.

  DynamicStruct::Builder getAs(StructSchema schema);
  DynamicList::Builder getAs(ListSchema schema);
  // Dynamic versions of 'getAs()'.

  Orphan<DynamicStruct> releaseAs(StructSchema schema);
  Orphan<DynamicList> releaseAs(ListSchema schema);
  // Dynamic versions of 'releaseAs()'.

  inline bool operator==(decltype(nullptr)) const { return builder == nullptr; }
  inline bool operator!=(decltype(nullptr)) const { return builder != nullptr; }

private:
  _::OrphanBuilder builder;

  explicit Orphan(_::OrphanBuilder&& builder): builder(kj::mv(builder)) {}

  template <typename, Kind>
  friend struct _::PointerHelpers;
  friend class Orphan<DynamicValue>;
  friend class Orphanage;
};

template <>
class Orphan<DynamicValue> {
public:
  inline Orphan(decltype(nullptr) n = nullptr): type(DynamicValue::UNKNOWN) {}
  inline Orphan(Void value);
  inline Orphan(bool value);
  inline Orphan(char value);
  inline Orphan(signed char value);
  inline Orphan(short value);
  inline Orphan(int value);
  inline Orphan(long value);
  inline Orphan(long long value);
  inline Orphan(unsigned char value);
  inline Orphan(unsigned short value);
  inline Orphan(unsigned int value);
  inline Orphan(unsigned long value);
  inline Orphan(unsigned long long value);
  inline Orphan(float value);
  inline Orphan(double value);
  inline Orphan(DynamicEnum value);
  Orphan(Orphan&&) = default;
  template <typename T>
  Orphan(Orphan<T>&&);
  KJ_DISALLOW_COPY(Orphan);

  Orphan& operator=(Orphan&&) = default;

  inline DynamicValue::Type getType() { return type; }

  DynamicValue::Builder get();
  DynamicValue::Reader getReader() const;

  template <typename T>
  Orphan<T> releaseAs();
  // Like DynamicValue::Builder::as(), but coerces the Orphan type.  Since Orphans are move-only,
  // the original Orphan<DynamicStruct> is no longer valid after this call; ownership is
  // transferred to the returned Orphan<T>.

private:
  DynamicValue::Type type;
  union {
    Void voidValue;
    bool boolValue;
    int64_t intValue;
    uint64_t uintValue;
    double floatValue;
    DynamicEnum enumValue;
    StructSchema structSchema;
    ListSchema listSchema;
  };

  _::OrphanBuilder builder;
  // Only used if `type` is a pointer type.

  Orphan(DynamicValue::Builder value, _::OrphanBuilder&& builder);
  Orphan(DynamicValue::Type type, _::OrphanBuilder&& builder)
      : type(type), builder(kj::mv(builder)) {}
  Orphan(StructSchema structSchema, _::OrphanBuilder&& builder)
      : type(DynamicValue::STRUCT), structSchema(structSchema), builder(kj::mv(builder)) {}
  Orphan(ListSchema listSchema, _::OrphanBuilder&& builder)
      : type(DynamicValue::LIST), listSchema(listSchema), builder(kj::mv(builder)) {}

  template <typename, Kind>
  friend struct _::PointerHelpers;
  friend struct DynamicStruct;
  friend struct DynamicList;
  friend class Orphanage;
=======
  friend class Orphan<DynamicValue>;
  friend class Orphan<AnyPointer>;
>>>>>>> 73a3347b
};

template <typename T>
BuilderFor<T> Orphan<DynamicObject>::getAs() {
  return getAs(Schema::from<T>()).template as<T>();
}
template <>
Text::Builder Orphan<DynamicObject>::getAs<Text>();
template <>
Data::Builder Orphan<DynamicObject>::getAs<Data>();

template <typename T>
Orphan<T> Orphan<DynamicObject>::releaseAs() {
  return releaseAs(Schema::from<T>()).template releaseAs<T>();
}
template <>
Orphan<Text> Orphan<DynamicObject>::releaseAs<Text>();
template <>
Orphan<Data> Orphan<DynamicObject>::releaseAs<Data>();

template <typename T>
Orphan<DynamicValue>::Orphan(Orphan<T>&& other)
    : Orphan(other.get(), kj::mv(other.builder)) {}

template <typename T>
Orphan<T> Orphan<DynamicStruct>::releaseAs() {
  get().as<T>();  // type check
  return Orphan<T>(kj::mv(builder));
}

template <typename T>
Orphan<T> Orphan<DynamicList>::releaseAs() {
  get().as<T>();  // type check
  return Orphan<T>(kj::mv(builder));
}

template <typename T>
Orphan<T> Orphan<DynamicValue>::releaseAs() {
  get().as<T>();  // type check
  type = DynamicValue::UNKNOWN;
  return Orphan<T>(kj::mv(builder));
}

template <>
Orphan<DynamicStruct> Orphan<DynamicValue>::releaseAs<DynamicStruct>();
template <>
Orphan<DynamicList> Orphan<DynamicValue>::releaseAs<DynamicList>();

template <>
class Orphan<DynamicCapability> {
public:
  Orphan() = default;
  KJ_DISALLOW_COPY(Orphan);
  Orphan(Orphan&&) = default;
  Orphan& operator=(Orphan&&) = default;

  template <typename T, typename = kj::EnableIf<kind<T>() == Kind::INTERFACE>>
  inline Orphan(Orphan<T>&& other): schema(Schema::from<T>()), builder(kj::mv(other.builder)) {}

  DynamicCapability::Client get();
  DynamicCapability::Client getReader() const;

  template <typename T>
  Orphan<T> releaseAs();
  // Like DynamicCapability::Client::as(), but coerces the Orphan type.  Since Orphans are move-only,
  // the original Orphan<DynamicCapability> is no longer valid after this call; ownership is
  // transferred to the returned Orphan<T>.

  inline bool operator==(decltype(nullptr)) const { return builder == nullptr; }
  inline bool operator!=(decltype(nullptr)) const { return builder != nullptr; }

private:
  InterfaceSchema schema;
  _::OrphanBuilder builder;

  inline Orphan(InterfaceSchema schema, _::OrphanBuilder&& builder)
      : schema(schema), builder(kj::mv(builder)) {}

  template <typename, Kind>
  friend struct _::PointerHelpers;
  friend struct DynamicList;
  friend class Orphanage;
  friend class Orphan<DynamicValue>;
  friend class Orphan<AnyPointer>;
};

template <>
class Orphan<DynamicValue> {
public:
  inline Orphan(decltype(nullptr) n = nullptr): type(DynamicValue::UNKNOWN) {}
  inline Orphan(Void value);
  inline Orphan(bool value);
  inline Orphan(char value);
  inline Orphan(signed char value);
  inline Orphan(short value);
  inline Orphan(int value);
  inline Orphan(long value);
  inline Orphan(long long value);
  inline Orphan(unsigned char value);
  inline Orphan(unsigned short value);
  inline Orphan(unsigned int value);
  inline Orphan(unsigned long value);
  inline Orphan(unsigned long long value);
  inline Orphan(float value);
  inline Orphan(double value);
  inline Orphan(DynamicEnum value);
  Orphan(Orphan&&) = default;
  template <typename T>
  Orphan(Orphan<T>&&);
  Orphan(Orphan<AnyPointer>&&);
  KJ_DISALLOW_COPY(Orphan);

  Orphan& operator=(Orphan&&) = default;

  inline DynamicValue::Type getType() { return type; }

  DynamicValue::Builder get();
  DynamicValue::Reader getReader() const;

  template <typename T>
  Orphan<T> releaseAs();
  // Like DynamicValue::Builder::as(), but coerces the Orphan type.  Since Orphans are move-only,
  // the original Orphan<DynamicStruct> is no longer valid after this call; ownership is
  // transferred to the returned Orphan<T>.

private:
  DynamicValue::Type type;
  union {
    Void voidValue;
    bool boolValue;
    int64_t intValue;
    uint64_t uintValue;
    double floatValue;
    DynamicEnum enumValue;
    StructSchema structSchema;
    ListSchema listSchema;
    InterfaceSchema interfaceSchema;
  };

  _::OrphanBuilder builder;
  // Only used if `type` is a pointer type.

  Orphan(DynamicValue::Builder value, _::OrphanBuilder&& builder);
  Orphan(DynamicValue::Type type, _::OrphanBuilder&& builder)
      : type(type), builder(kj::mv(builder)) {}
  Orphan(StructSchema structSchema, _::OrphanBuilder&& builder)
      : type(DynamicValue::STRUCT), structSchema(structSchema), builder(kj::mv(builder)) {}
  Orphan(ListSchema listSchema, _::OrphanBuilder&& builder)
      : type(DynamicValue::LIST), listSchema(listSchema), builder(kj::mv(builder)) {}

  template <typename, Kind>
  friend struct _::PointerHelpers;
  friend struct DynamicStruct;
  friend struct DynamicList;
  friend struct AnyPointer;
  friend class Orphanage;
};

template <typename T>
inline Orphan<DynamicValue>::Orphan(Orphan<T>&& other)
    : Orphan(other.get(), kj::mv(other.builder)) {}

inline Orphan<DynamicValue>::Orphan(Orphan<AnyPointer>&& other)
    : type(DynamicValue::ANY_POINTER), builder(kj::mv(other.builder)) {}

template <typename T>
Orphan<T> Orphan<DynamicStruct>::releaseAs() {
  get().as<T>();  // type check
  return Orphan<T>(kj::mv(builder));
}

template <typename T>
Orphan<T> Orphan<DynamicList>::releaseAs() {
  get().as<T>();  // type check
  return Orphan<T>(kj::mv(builder));
}

template <typename T>
Orphan<T> Orphan<DynamicCapability>::releaseAs() {
  get().as<T>();  // type check
  return Orphan<T>(kj::mv(builder));
}

template <typename T>
Orphan<T> Orphan<DynamicValue>::releaseAs() {
  get().as<T>();  // type check
  type = DynamicValue::UNKNOWN;
  return Orphan<T>(kj::mv(builder));
}

template <>
Orphan<AnyPointer> Orphan<DynamicValue>::releaseAs<AnyPointer>();
template <>
Orphan<DynamicStruct> Orphan<DynamicValue>::releaseAs<DynamicStruct>();
template <>
Orphan<DynamicList> Orphan<DynamicValue>::releaseAs<DynamicList>();
template <>
Orphan<DynamicCapability> Orphan<DynamicValue>::releaseAs<DynamicCapability>();

template <>
struct Orphanage::GetInnerBuilder<DynamicStruct, Kind::UNKNOWN> {
  static inline _::StructBuilder apply(DynamicStruct::Builder& t) {
    return t.builder;
  }
};

template <>
struct Orphanage::GetInnerBuilder<DynamicList, Kind::UNKNOWN> {
  static inline _::ListBuilder apply(DynamicList::Builder& t) {
    return t.builder;
  }
};

template <>
inline Orphan<DynamicStruct> Orphanage::newOrphanCopy<DynamicStruct::Reader>(
    const DynamicStruct::Reader& copyFrom) const {
  return Orphan<DynamicStruct>(
      copyFrom.getSchema(), _::OrphanBuilder::copy(arena, copyFrom.reader));
}

template <>
inline Orphan<DynamicList> Orphanage::newOrphanCopy<DynamicList::Reader>(
    const DynamicList::Reader& copyFrom) const {
  return Orphan<DynamicList>(copyFrom.getSchema(), _::OrphanBuilder::copy(arena, copyFrom.reader));
}

<<<<<<< HEAD
template <>
Orphan<DynamicObject> Orphanage::newOrphanCopy<DynamicObject::Reader>(
    const DynamicObject::Reader& copyFrom) const;

template <>
Orphan<DynamicValue> Orphanage::newOrphanCopy<DynamicValue::Reader>(
    const DynamicValue::Reader& copyFrom) const;

// -------------------------------------------------------------------
// Inject the ability to use DynamicStruct for message roots and Dynamic{Struct,List} for
// generated Object accessors.

template <>
DynamicStruct::Reader MessageReader::getRoot<DynamicStruct>(StructSchema schema);
=======
>>>>>>> 73a3347b
template <>
inline Orphan<DynamicCapability> Orphanage::newOrphanCopy<DynamicCapability::Client>(
    DynamicCapability::Client& copyFrom) const {
  return Orphan<DynamicCapability>(
      copyFrom.getSchema(), _::OrphanBuilder::copy(arena, copyFrom.hook->addRef()));
}

template <>
<<<<<<< HEAD
DynamicStruct::Builder MessageBuilder::getRoot<DynamicStruct>(StructSchema schema);
template <>
void MessageBuilder::setRoot<DynamicStruct::Reader>(DynamicStruct::Reader&& value);
template <>
void MessageBuilder::setRoot<const DynamicStruct::Reader&>(const DynamicStruct::Reader& value);
template <>
void MessageBuilder::setRoot<DynamicStruct::Reader&>(DynamicStruct::Reader& value);
template <>
inline void MessageBuilder::adoptRoot<DynamicStruct>(Orphan<DynamicStruct>&& orphan) {
  adoptRootInternal(kj::mv(orphan.builder));
}
=======
Orphan<DynamicValue> Orphanage::newOrphanCopy<DynamicValue::Reader>(
    const DynamicValue::Reader& copyFrom) const;
>>>>>>> 73a3347b

namespace _ {  // private

template <>
struct PointerHelpers<DynamicStruct, Kind::UNKNOWN> {
  // getDynamic() is used when an AnyPointer's get() accessor is passed arguments, because for
  // non-dynamic types PointerHelpers::get() takes a default value as the third argument, and we
  // don't want people to accidentally be able to provide their own default value.
  static DynamicStruct::Reader getDynamic(PointerReader reader, StructSchema schema);
  static DynamicStruct::Builder getDynamic(PointerBuilder builder, StructSchema schema);
  static void set(PointerBuilder builder, const DynamicStruct::Reader& value);
  static DynamicStruct::Builder init(PointerBuilder builder, StructSchema schema);
  static inline void adopt(PointerBuilder builder, Orphan<DynamicStruct>&& value) {
    builder.adopt(kj::mv(value.builder));
  }
  static inline Orphan<DynamicStruct> disown(PointerBuilder builder, StructSchema schema) {
    return Orphan<DynamicStruct>(schema, builder.disown());
  }
};

template <>
struct PointerHelpers<DynamicList, Kind::UNKNOWN> {
  // getDynamic() is used when an AnyPointer's get() accessor is passed arguments, because for
  // non-dynamic types PointerHelpers::get() takes a default value as the third argument, and we
  // don't want people to accidentally be able to provide their own default value.
  static DynamicList::Reader getDynamic(PointerReader reader, ListSchema schema);
  static DynamicList::Builder getDynamic(PointerBuilder builder, ListSchema schema);
  static void set(PointerBuilder builder, const DynamicList::Reader& value);
  static DynamicList::Builder init(PointerBuilder builder, ListSchema schema, uint size);
  static inline void adopt(PointerBuilder builder, Orphan<DynamicList>&& value) {
    builder.adopt(kj::mv(value.builder));
  }
  static inline Orphan<DynamicList> disown(PointerBuilder builder, ListSchema schema) {
    return Orphan<DynamicList>(schema, builder.disown());
  }
};

template <>
struct PointerHelpers<DynamicCapability, Kind::UNKNOWN> {
  // getDynamic() is used when an AnyPointer's get() accessor is passed arguments, because for
  // non-dynamic types PointerHelpers::get() takes a default value as the third argument, and we
  // don't want people to accidentally be able to provide their own default value.
  static DynamicCapability::Client getDynamic(PointerReader reader, InterfaceSchema schema);
  static DynamicCapability::Client getDynamic(PointerBuilder builder, InterfaceSchema schema);
  static void set(PointerBuilder builder, DynamicCapability::Client& value);
  static void set(PointerBuilder builder, DynamicCapability::Client&& value);
  static inline void adopt(PointerBuilder builder, Orphan<DynamicCapability>&& value) {
    builder.adopt(kj::mv(value.builder));
  }
  static inline Orphan<DynamicCapability> disown(PointerBuilder builder, InterfaceSchema schema) {
    return Orphan<DynamicCapability>(schema, builder.disown());
  }
};

template <>
struct PointerHelpers<DynamicObject, Kind::UNKNOWN> {
  static DynamicObject::Reader get(StructReader reader, WirePointerCount index);
  static DynamicObject::Builder get(StructBuilder builder, WirePointerCount index);
  static void set(
      StructBuilder builder, WirePointerCount index, const DynamicObject::Reader& value);
  static inline void adopt(StructBuilder builder, WirePointerCount index,
                           Orphan<DynamicObject>&& value) {
    builder.adopt(index, kj::mv(value.builder));
  }
  static inline Orphan<DynamicObject> disown(StructBuilder builder, WirePointerCount index) {
    return Orphan<DynamicObject>(builder.disown(index));
  }
};

}  // namespace _ (private)

template <typename T>
inline ReaderFor<T> AnyPointer::Reader::getAs(StructSchema schema) const {
  return _::PointerHelpers<T>::getDynamic(reader, schema);
}
template <typename T>
inline ReaderFor<T> AnyPointer::Reader::getAs(ListSchema schema) const {
  return _::PointerHelpers<T>::getDynamic(reader, schema);
}
template <typename T>
inline ReaderFor<T> AnyPointer::Reader::getAs(InterfaceSchema schema) const {
  return _::PointerHelpers<T>::getDynamic(reader, schema);
}
template <typename T>
inline BuilderFor<T> AnyPointer::Builder::getAs(StructSchema schema) {
  return _::PointerHelpers<T>::getDynamic(builder, schema);
}
template <typename T>
inline BuilderFor<T> AnyPointer::Builder::getAs(ListSchema schema) {
  return _::PointerHelpers<T>::getDynamic(builder, schema);
}
template <typename T>
inline BuilderFor<T> AnyPointer::Builder::getAs(InterfaceSchema schema) {
  return _::PointerHelpers<T>::getDynamic(builder, schema);
}
template <typename T>
inline BuilderFor<T> AnyPointer::Builder::initAs(StructSchema schema) {
  return _::PointerHelpers<T>::init(builder, schema);
}
template <typename T>
inline BuilderFor<T> AnyPointer::Builder::initAs(ListSchema schema, uint elementCount) {
  return _::PointerHelpers<T>::init(builder, schema, elementCount);
}
template <>
inline void AnyPointer::Builder::setAs<DynamicStruct>(DynamicStruct::Reader value) {
  return _::PointerHelpers<DynamicStruct>::set(builder, value);
}
template <>
inline void AnyPointer::Builder::setAs<DynamicList>(DynamicList::Reader value) {
  return _::PointerHelpers<DynamicList>::set(builder, value);
}
template <>
inline void AnyPointer::Builder::setAs<DynamicCapability>(DynamicCapability::Client value) {
  return _::PointerHelpers<DynamicCapability>::set(builder, kj::mv(value));
}
template <>
void AnyPointer::Builder::adopt<DynamicValue>(Orphan<DynamicValue>&& orphan);
template <typename T>
inline Orphan<T> AnyPointer::Builder::disownAs(StructSchema schema) {
  return _::PointerHelpers<T>::disown(builder, schema);
}
template <typename T>
inline Orphan<T> AnyPointer::Builder::disownAs(ListSchema schema) {
  return _::PointerHelpers<T>::disown(builder, schema);
}
template <typename T>
inline Orphan<T> AnyPointer::Builder::disownAs(InterfaceSchema schema) {
  return _::PointerHelpers<T>::disown(builder, schema);
}

template <>
DynamicStruct::Builder Orphan<AnyPointer>::getAs<DynamicStruct>(StructSchema schema);
template <>
DynamicList::Builder Orphan<AnyPointer>::getAs<DynamicList>(ListSchema schema);
template <>
DynamicCapability::Client Orphan<AnyPointer>::getAs<DynamicCapability>(InterfaceSchema schema);
template <>
DynamicStruct::Reader Orphan<AnyPointer>::getAsReader<DynamicStruct>(StructSchema schema) const;
template <>
DynamicList::Reader Orphan<AnyPointer>::getAsReader<DynamicList>(ListSchema schema) const;
template <>
DynamicCapability::Client Orphan<AnyPointer>::getAsReader<DynamicCapability>(
    InterfaceSchema schema) const;
template <>
Orphan<DynamicStruct> Orphan<AnyPointer>::releaseAs<DynamicStruct>(StructSchema schema);
template <>
Orphan<DynamicList> Orphan<AnyPointer>::releaseAs<DynamicList>(ListSchema schema);
template <>
Orphan<DynamicCapability> Orphan<AnyPointer>::releaseAs<DynamicCapability>(
    InterfaceSchema schema);

// =======================================================================================
// Inline implementation details.

template <typename T>
struct ToDynamic_<T, Kind::STRUCT> {
  static inline DynamicStruct::Reader apply(const typename T::Reader& value) {
    return DynamicStruct::Reader(Schema::from<T>(), value._reader);
  }
  static inline DynamicStruct::Builder apply(typename T::Builder& value) {
    return DynamicStruct::Builder(Schema::from<T>(), value._builder);
  }
};

template <typename T>
struct ToDynamic_<T, Kind::LIST> {
  static inline DynamicList::Reader apply(const typename T::Reader& value) {
    return DynamicList::Reader(Schema::from<T>(), value.reader);
  }
  static inline DynamicList::Builder apply(typename T::Builder& value) {
    return DynamicList::Builder(Schema::from<T>(), value.builder);
  }
};

template <typename T>
struct ToDynamic_<T, Kind::INTERFACE> {
  static inline DynamicCapability::Client apply(typename T::Client value) {
    return DynamicCapability::Client(kj::mv(value));
  }
  static inline DynamicCapability::Client apply(typename T::Client&& value) {
    return DynamicCapability::Client(kj::mv(value));
  }
};

template <typename T>
ReaderFor<DynamicTypeFor<FromReader<T>>> toDynamic(T&& value) {
  return ToDynamic_<FromReader<T>>::apply(value);
}
template <typename T>
BuilderFor<DynamicTypeFor<FromBuilder<T>>> toDynamic(T&& value) {
  return ToDynamic_<FromBuilder<T>>::apply(value);
}
template <typename T>
DynamicTypeFor<TypeIfEnum<T>> toDynamic(T&& value) {
  return DynamicEnum(Schema::from<kj::Decay<T>>(), static_cast<uint16_t>(value));
}
template <typename T>
typename DynamicTypeFor<FromServer<T>>::Client toDynamic(kj::Own<T>&& value) {
  return typename FromServer<T>::Client(kj::mv(value));
}

inline DynamicValue::Reader::Reader(std::nullptr_t n): type(UNKNOWN) {}
inline DynamicValue::Builder::Builder(std::nullptr_t n): type(UNKNOWN) {}

#define CAPNP_DECLARE_DYNAMIC_VALUE_CONSTRUCTOR(cppType, typeTag, fieldName) \
inline DynamicValue::Reader::Reader(cppType value) \
    : type(typeTag), fieldName##Value(value) {} \
inline DynamicValue::Builder::Builder(cppType value) \
    : type(typeTag), fieldName##Value(value) {} \
inline Orphan<DynamicValue>::Orphan(cppType value) \
    : type(DynamicValue::typeTag), fieldName##Value(value) {}

CAPNP_DECLARE_DYNAMIC_VALUE_CONSTRUCTOR(Void, VOID, void);
CAPNP_DECLARE_DYNAMIC_VALUE_CONSTRUCTOR(bool, BOOL, bool);
CAPNP_DECLARE_DYNAMIC_VALUE_CONSTRUCTOR(char, INT, int);
CAPNP_DECLARE_DYNAMIC_VALUE_CONSTRUCTOR(signed char, INT, int);
CAPNP_DECLARE_DYNAMIC_VALUE_CONSTRUCTOR(short, INT, int);
CAPNP_DECLARE_DYNAMIC_VALUE_CONSTRUCTOR(int, INT, int);
CAPNP_DECLARE_DYNAMIC_VALUE_CONSTRUCTOR(long, INT, int);
CAPNP_DECLARE_DYNAMIC_VALUE_CONSTRUCTOR(long long, INT, int);
CAPNP_DECLARE_DYNAMIC_VALUE_CONSTRUCTOR(unsigned char, UINT, uint);
CAPNP_DECLARE_DYNAMIC_VALUE_CONSTRUCTOR(unsigned short, UINT, uint);
CAPNP_DECLARE_DYNAMIC_VALUE_CONSTRUCTOR(unsigned int, UINT, uint);
CAPNP_DECLARE_DYNAMIC_VALUE_CONSTRUCTOR(unsigned long, UINT, uint);
CAPNP_DECLARE_DYNAMIC_VALUE_CONSTRUCTOR(unsigned long long, UINT, uint);
CAPNP_DECLARE_DYNAMIC_VALUE_CONSTRUCTOR(float, FLOAT, float);
CAPNP_DECLARE_DYNAMIC_VALUE_CONSTRUCTOR(double, FLOAT, float);
CAPNP_DECLARE_DYNAMIC_VALUE_CONSTRUCTOR(DynamicEnum, ENUM, enum);
#undef CAPNP_DECLARE_DYNAMIC_VALUE_CONSTRUCTOR

#define CAPNP_DECLARE_DYNAMIC_VALUE_CONSTRUCTOR(cppType, typeTag, fieldName) \
inline DynamicValue::Reader::Reader(const cppType::Reader& value) \
    : type(typeTag), fieldName##Value(value) {} \
inline DynamicValue::Builder::Builder(cppType::Builder value) \
    : type(typeTag), fieldName##Value(value) {}

CAPNP_DECLARE_DYNAMIC_VALUE_CONSTRUCTOR(Text, TEXT, text);
CAPNP_DECLARE_DYNAMIC_VALUE_CONSTRUCTOR(Data, DATA, data);
CAPNP_DECLARE_DYNAMIC_VALUE_CONSTRUCTOR(DynamicList, LIST, list);
CAPNP_DECLARE_DYNAMIC_VALUE_CONSTRUCTOR(DynamicStruct, STRUCT, struct);
<<<<<<< HEAD
CAPNP_DECLARE_DYNAMIC_VALUE_CONSTRUCTOR(DynamicObject, OBJECT, object);
=======
CAPNP_DECLARE_DYNAMIC_VALUE_CONSTRUCTOR(AnyPointer, ANY_POINTER, anyPointer);
>>>>>>> 73a3347b

#undef CAPNP_DECLARE_DYNAMIC_VALUE_CONSTRUCTOR

inline DynamicValue::Reader::Reader(DynamicCapability::Client& value)
    : type(CAPABILITY), capabilityValue(value) {}
inline DynamicValue::Reader::Reader(DynamicCapability::Client&& value)
    : type(CAPABILITY), capabilityValue(kj::mv(value)) {}
template <typename T, typename>
inline DynamicValue::Reader::Reader(kj::Own<T>&& value)
    : type(CAPABILITY), capabilityValue(kj::mv(value)) {}
inline DynamicValue::Builder::Builder(DynamicCapability::Client& value)
    : type(CAPABILITY), capabilityValue(value) {}
inline DynamicValue::Builder::Builder(DynamicCapability::Client&& value)
    : type(CAPABILITY), capabilityValue(kj::mv(value)) {}

inline DynamicValue::Reader::Reader(const char* value): Reader(Text::Reader(value)) {}

#define CAPNP_DECLARE_TYPE(discrim, typeName) \
template <> \
struct DynamicValue::Reader::AsImpl<typeName> { \
  static ReaderFor<typeName> apply(const Reader& reader); \
}; \
template <> \
struct DynamicValue::Builder::AsImpl<typeName> { \
  static BuilderFor<typeName> apply(Builder& builder); \
};

<<<<<<< HEAD
//CAPNP_DECLARE_TYPE(void, VOID, Void)
CAPNP_DECLARE_TYPE(bool, BOOL, bool)
CAPNP_DECLARE_TYPE(int8, INT8, int8_t)
CAPNP_DECLARE_TYPE(int16, INT16, int16_t)
CAPNP_DECLARE_TYPE(int32, INT32, int32_t)
CAPNP_DECLARE_TYPE(int64, INT64, int64_t)
CAPNP_DECLARE_TYPE(uint8, UINT8, uint8_t)
CAPNP_DECLARE_TYPE(uint16, UINT16, uint16_t)
CAPNP_DECLARE_TYPE(uint32, UINT32, uint32_t)
CAPNP_DECLARE_TYPE(uint64, UINT64, uint64_t)
CAPNP_DECLARE_TYPE(float32, FLOAT32, float)
CAPNP_DECLARE_TYPE(float64, FLOAT64, double)

CAPNP_DECLARE_TYPE(text, TEXT, Text)
CAPNP_DECLARE_TYPE(data, DATA, Data)
CAPNP_DECLARE_TYPE(list, LIST, DynamicList)
CAPNP_DECLARE_TYPE(struct, STRUCT, DynamicStruct)
CAPNP_DECLARE_TYPE(enum, ENUM, DynamicEnum)
CAPNP_DECLARE_TYPE(object, OBJECT, DynamicObject)
=======
//CAPNP_DECLARE_TYPE(VOID, Void)
CAPNP_DECLARE_TYPE(BOOL, bool)
CAPNP_DECLARE_TYPE(INT8, int8_t)
CAPNP_DECLARE_TYPE(INT16, int16_t)
CAPNP_DECLARE_TYPE(INT32, int32_t)
CAPNP_DECLARE_TYPE(INT64, int64_t)
CAPNP_DECLARE_TYPE(UINT8, uint8_t)
CAPNP_DECLARE_TYPE(UINT16, uint16_t)
CAPNP_DECLARE_TYPE(UINT32, uint32_t)
CAPNP_DECLARE_TYPE(UINT64, uint64_t)
CAPNP_DECLARE_TYPE(FLOAT32, float)
CAPNP_DECLARE_TYPE(FLOAT64, double)

CAPNP_DECLARE_TYPE(TEXT, Text)
CAPNP_DECLARE_TYPE(DATA, Data)
CAPNP_DECLARE_TYPE(LIST, DynamicList)
CAPNP_DECLARE_TYPE(STRUCT, DynamicStruct)
CAPNP_DECLARE_TYPE(INTERFACE, DynamicCapability)
CAPNP_DECLARE_TYPE(ENUM, DynamicEnum)
CAPNP_DECLARE_TYPE(ANY_POINTER, AnyPointer)
>>>>>>> 73a3347b
#undef CAPNP_DECLARE_TYPE

// CAPNP_DECLARE_TYPE(Void) causes gcc 4.7 to segfault.  If I do it manually and remove the
// ReaderFor<> and BuilderFor<> wrappers, it works.
template <>
struct DynamicValue::Reader::AsImpl<Void> {
  static Void apply(const Reader& reader);
};
template <>
struct DynamicValue::Builder::AsImpl<Void> {
  static Void apply(Builder& builder);
};

template <typename T>
struct DynamicValue::Reader::AsImpl<T, Kind::ENUM> {
  static T apply(const Reader& reader) {
    return reader.as<DynamicEnum>().as<T>();
  }
};
template <typename T>
struct DynamicValue::Builder::AsImpl<T, Kind::ENUM> {
  static T apply(Builder& builder) {
    return builder.as<DynamicEnum>().as<T>();
  }
};

template <typename T>
struct DynamicValue::Reader::AsImpl<T, Kind::STRUCT> {
  static typename T::Reader apply(const Reader& reader) {
    return reader.as<DynamicStruct>().as<T>();
  }
};
template <typename T>
struct DynamicValue::Builder::AsImpl<T, Kind::STRUCT> {
  static typename T::Builder apply(Builder& builder) {
    return builder.as<DynamicStruct>().as<T>();
  }
};

template <typename T>
struct DynamicValue::Reader::AsImpl<T, Kind::LIST> {
  static typename T::Reader apply(const Reader& reader) {
    return reader.as<DynamicList>().as<T>();
  }
};
template <typename T>
struct DynamicValue::Builder::AsImpl<T, Kind::LIST> {
  static typename T::Builder apply(Builder& builder) {
    return builder.as<DynamicList>().as<T>();
  }
};

template <typename T>
<<<<<<< HEAD
inline typename T::Reader DynamicObject::Reader::as() const {
  return as(Schema::from<T>()).template as<T>();
}
=======
struct DynamicValue::Reader::AsImpl<T, Kind::INTERFACE> {
  static typename T::Reader apply(const Reader& reader) {
    return reader.as<DynamicCapability>().as<T>();
  }
};
template <typename T>
struct DynamicValue::Builder::AsImpl<T, Kind::INTERFACE> {
  static typename T::Client apply(Builder& builder) {
    return builder.as<DynamicCapability>().as<T>();
  }
};

inline DynamicValue::Pipeline::Pipeline(std::nullptr_t n): type(UNKNOWN) {}
inline DynamicValue::Pipeline::Pipeline(DynamicStruct::Pipeline&& value)
    : type(STRUCT), structValue(kj::mv(value)) {}
inline DynamicValue::Pipeline::Pipeline(DynamicCapability::Client&& value)
    : type(CAPABILITY), capabilityValue(kj::mv(value)) {}

template <typename T>
struct DynamicValue::Pipeline::AsImpl<T, Kind::STRUCT> {
  static typename T::Pipeline apply(Pipeline& pipeline) {
    return pipeline.releaseAs<DynamicStruct>().releaseAs<T>();
  }
};
template <typename T>
struct DynamicValue::Pipeline::AsImpl<T, Kind::INTERFACE> {
  static typename T::Client apply(Pipeline& pipeline) {
    return pipeline.releaseAs<DynamicCapability>().releaseAs<T>();
  }
};
template <>
struct DynamicValue::Pipeline::AsImpl<DynamicStruct, Kind::UNKNOWN> {
  static PipelineFor<DynamicStruct> apply(Pipeline& pipeline);
};
template <>
struct DynamicValue::Pipeline::AsImpl<DynamicCapability, Kind::UNKNOWN> {
  static PipelineFor<DynamicCapability> apply(Pipeline& pipeline);
};
>>>>>>> 73a3347b

// -------------------------------------------------------------------

template <typename T>
typename T::Reader DynamicStruct::Reader::as() const {
  static_assert(kind<T>() == Kind::STRUCT,
                "DynamicStruct::Reader::as<T>() can only convert to struct types.");
  schema.requireUsableAs<T>();
  return typename T::Reader(reader);
}
template <typename T>
typename T::Builder DynamicStruct::Builder::as() {
  static_assert(kind<T>() == Kind::STRUCT,
                "DynamicStruct::Builder::as<T>() can only convert to struct types.");
  schema.requireUsableAs<T>();
  return typename T::Builder(builder);
}

template <>
inline DynamicStruct::Reader DynamicStruct::Reader::as<DynamicStruct>() const {
  return *this;
}
template <>
inline DynamicStruct::Builder DynamicStruct::Builder::as<DynamicStruct>() {
  return *this;
}

inline DynamicStruct::Reader DynamicStruct::Builder::asReader() const {
  return DynamicStruct::Reader(schema, builder.asReader());
}

template <typename T>
typename T::Pipeline DynamicStruct::Pipeline::releaseAs() {
  static_assert(kind<T>() == Kind::STRUCT,
                "DynamicStruct::Pipeline::releaseAs<T>() can only convert to struct types.");
  schema.requireUsableAs<T>();
  return typename T::Pipeline(kj::mv(typeless));
}

// -------------------------------------------------------------------

template <typename T>
typename T::Reader DynamicList::Reader::as() const {
  static_assert(kind<T>() == Kind::LIST,
                "DynamicStruct::Reader::as<T>() can only convert to list types.");
  schema.requireUsableAs<T>();
  return typename T::Reader(reader);
}
template <typename T>
typename T::Builder DynamicList::Builder::as() {
  static_assert(kind<T>() == Kind::LIST,
                "DynamicStruct::Builder::as<T>() can only convert to list types.");
  schema.requireUsableAs<T>();
  return typename T::Builder(builder);
}

template <>
inline DynamicList::Reader DynamicList::Reader::as<DynamicList>() const {
  return *this;
}
template <>
inline DynamicList::Builder DynamicList::Builder::as<DynamicList>() {
  return *this;
}

// -------------------------------------------------------------------

<<<<<<< HEAD
=======
template <typename T, typename>
inline DynamicCapability::Client::Client(T&& client)
    : Capability::Client(kj::mv(client)), schema(Schema::from<FromClient<T>>()) {}

template <typename T, typename>
inline DynamicCapability::Client::Client(kj::Own<T>&& server)
    : Client(server->getSchema(), kj::mv(server)) {}
template <typename T>
inline DynamicCapability::Client::Client(InterfaceSchema schema, kj::Own<T>&& server)
    : Capability::Client(kj::mv(server)), schema(schema) {}

template <typename T, typename>
typename T::Client DynamicCapability::Client::as() {
  static_assert(kind<T>() == Kind::INTERFACE,
                "DynamicCapability::Client::as<T>() can only convert to interface types.");
  schema.requireUsableAs<T>();
  return typename T::Client(hook->addRef());
}

template <typename T, typename>
typename T::Client DynamicCapability::Client::releaseAs() {
  static_assert(kind<T>() == Kind::INTERFACE,
                "DynamicCapability::Client::as<T>() can only convert to interface types.");
  schema.requireUsableAs<T>();
  return typename T::Client(kj::mv(hook));
}

inline CallContext<DynamicStruct, DynamicStruct>::CallContext(
    CallContextHook& hook, StructSchema paramType, StructSchema resultType)
    : hook(&hook), paramType(paramType), resultType(resultType) {}
inline DynamicStruct::Reader CallContext<DynamicStruct, DynamicStruct>::getParams() {
  return hook->getParams().getAs<DynamicStruct>(paramType);
}
inline void CallContext<DynamicStruct, DynamicStruct>::releaseParams() {
  hook->releaseParams();
}
inline DynamicStruct::Builder CallContext<DynamicStruct, DynamicStruct>::getResults(
    kj::Maybe<MessageSize> sizeHint) {
  return hook->getResults(sizeHint).getAs<DynamicStruct>(resultType);
}
inline DynamicStruct::Builder CallContext<DynamicStruct, DynamicStruct>::initResults(
    kj::Maybe<MessageSize> sizeHint) {
  return hook->getResults(sizeHint).initAs<DynamicStruct>(resultType);
}
inline void CallContext<DynamicStruct, DynamicStruct>::setResults(DynamicStruct::Reader value) {
  hook->getResults(value.totalSize()).setAs<DynamicStruct>(value);
}
inline void CallContext<DynamicStruct, DynamicStruct>::adoptResults(Orphan<DynamicStruct>&& value) {
  hook->getResults(MessageSize { 0, 0 }).adopt(kj::mv(value));
}
inline Orphanage CallContext<DynamicStruct, DynamicStruct>::getResultsOrphanage(
    kj::Maybe<MessageSize> sizeHint) {
  return Orphanage::getForMessageContaining(hook->getResults(sizeHint));
}
template <typename SubParams>
inline kj::Promise<void> CallContext<DynamicStruct, DynamicStruct>::tailCall(
    Request<SubParams, DynamicStruct>&& tailRequest) {
  return hook->tailCall(kj::mv(tailRequest.hook));
}
inline void CallContext<DynamicStruct, DynamicStruct>::allowCancellation() {
  hook->allowCancellation();
}

template <>
inline DynamicCapability::Client Capability::Client::castAs<DynamicCapability>(
    InterfaceSchema schema) {
  return DynamicCapability::Client(schema, hook->addRef());
}

// -------------------------------------------------------------------

>>>>>>> 73a3347b
template <typename T>
ReaderFor<T> ConstSchema::as() const {
  return DynamicValue::Reader(*this).as<T>();
}

}  // namespace capnp

#endif  // CAPNP_DYNAMIC_H_<|MERGE_RESOLUTION|>--- conflicted
+++ resolved
@@ -65,13 +65,8 @@
     LIST,
     ENUM,
     STRUCT,
-<<<<<<< HEAD
-    INTERFACE,
-    OBJECT
-=======
     CAPABILITY,
     ANY_POINTER
->>>>>>> 73a3347b
   };
 
   class Reader;
@@ -79,14 +74,6 @@
   class Pipeline;
 };
 class DynamicEnum;
-<<<<<<< HEAD
-struct DynamicObject {
-  DynamicObject() = delete;
-  class Reader;
-  class Builder;
-};
-=======
->>>>>>> 73a3347b
 struct DynamicStruct {
   DynamicStruct() = delete;
   class Reader;
@@ -98,14 +85,11 @@
   class Reader;
   class Builder;
 };
-<<<<<<< HEAD
-=======
 struct DynamicCapability {
   DynamicCapability() = delete;
   class Client;
   class Server;
 };
->>>>>>> 73a3347b
 template <> class Orphan<DynamicValue>;
 
 template <Kind k> struct DynamicTypeFor_;
@@ -169,71 +153,6 @@
 
 // -------------------------------------------------------------------
 
-<<<<<<< HEAD
-class DynamicObject::Reader {
-  // Represents an "Object" field of unknown type.
-
-public:
-  typedef DynamicObject Reads;
-
-  Reader() = default;
-
-  template <typename T>
-  typename T::Reader as() const;
-  // Convert the object to the given struct, list, or blob type.
-
-  DynamicStruct::Reader as(StructSchema schema) const;
-  DynamicList::Reader as(ListSchema schema) const;
-
-private:
-  _::ObjectReader reader;
-
-  inline Reader(_::ObjectReader reader): reader(reader) {}
-
-  friend struct DynamicStruct;
-  friend struct DynamicList;
-  template <typename T, Kind K>
-  friend struct _::PointerHelpers;
-  friend class DynamicObject::Builder;
-  friend class Orphan<DynamicObject>;
-  friend class Orphan<DynamicValue>;
-  friend class Orphanage;
-};
-
-class DynamicObject::Builder: public kj::DisallowConstCopy {
-  // Represents an "Object" field of unknown type.
-  //
-  // You can't actually do anything with a DynamicObject::Builder except read it.  It can't be
-  // converted to a Builder for any specific type because that could require initializing or
-  // updating the pointer that points *to* this object.  Therefore, you must call
-  // DynamicStruct::Builder::{get,set,init}Object() and pass a type schema to build object fields.
-
-public:
-  typedef DynamicObject Builds;
-
-  Builder() = default;
-  inline Builder(decltype(nullptr)) {}
-  Builder(Builder&) = default;
-  Builder(Builder&&) = default;
-
-  Reader asReader() const { return Reader(builder.asReader()); }
-
-private:
-  _::ObjectBuilder builder;
-
-  inline Builder(_::ObjectBuilder builder): builder(builder) {}
-  friend struct DynamicStruct;
-  friend struct DynamicList;
-  template <typename T, Kind K>
-  friend struct _::PointerHelpers;
-  friend class Orphan<DynamicObject>;
-  friend class Orphan<DynamicValue>;
-};
-
-// -------------------------------------------------------------------
-
-=======
->>>>>>> 73a3347b
 class DynamicStruct::Reader {
 public:
   typedef DynamicStruct Reads;
@@ -243,11 +162,7 @@
   template <typename T, typename = kj::EnableIf<kind<FromReader<T>>() == Kind::STRUCT>>
   inline Reader(T&& value): Reader(toDynamic(value)) {}
 
-<<<<<<< HEAD
-  inline size_t totalSizeInWords() const { return reader.totalSize() / ::capnp::WORDS; }
-=======
   inline MessageSize totalSize() const { return reader.totalSize().asPublic(); }
->>>>>>> 73a3347b
 
   template <typename T>
   typename T::Reader as() const;
@@ -289,10 +204,6 @@
 
   template <typename T, Kind K>
   friend struct _::PointerHelpers;
-<<<<<<< HEAD
-  friend struct DynamicObject;
-=======
->>>>>>> 73a3347b
   friend class DynamicStruct::Builder;
   friend struct DynamicList;
   friend class MessageReader;
@@ -304,10 +215,7 @@
   friend class Orphanage;
   friend class Orphan<DynamicStruct>;
   friend class Orphan<DynamicValue>;
-<<<<<<< HEAD
-=======
   friend class Orphan<AnyPointer>;
->>>>>>> 73a3347b
 };
 
 class DynamicStruct::Builder {
@@ -320,11 +228,7 @@
   template <typename T, typename = kj::EnableIf<kind<FromBuilder<T>>() == Kind::STRUCT>>
   inline Builder(T&& value): Builder(toDynamic(value)) {}
 
-<<<<<<< HEAD
-  inline size_t totalSizeInWords() const { return asReader().totalSizeInWords(); }
-=======
   inline MessageSize totalSize() const { return asReader().totalSize(); }
->>>>>>> 73a3347b
 
   template <typename T>
   typename T::Builder as();
@@ -360,29 +264,10 @@
   Orphan<DynamicValue> disown(StructSchema::Field field);
   // Adopt/disown.  This works even for non-pointer fields: adopt() becomes equivalent to set()
   // and disown() becomes like get() followed by clear().
-<<<<<<< HEAD
 
   void clear(StructSchema::Field field);
   // Clear a field, setting it to its default value.  For pointer fields, this actually makes the
   // field null.
-
-  DynamicStruct::Builder getObject(StructSchema::Field field, StructSchema type);
-  DynamicList::Builder getObject(StructSchema::Field field, ListSchema type);
-  Text::Builder getObjectAsText(StructSchema::Field field);
-  Data::Builder getObjectAsData(StructSchema::Field field);
-  // Get an object field.  You must specify the type.
-
-  DynamicStruct::Builder initObject(StructSchema::Field field, StructSchema type);
-  DynamicList::Builder initObject(StructSchema::Field field, ListSchema type, uint size);
-  Text::Builder initObjectAsText(StructSchema::Field field, uint size);
-  Data::Builder initObjectAsData(StructSchema::Field field, uint size);
-  // Init an object field.  You must specify the type.
-=======
-
-  void clear(StructSchema::Field field);
-  // Clear a field, setting it to its default value.  For pointer fields, this actually makes the
-  // field null.
->>>>>>> 73a3347b
 
   DynamicValue::Builder get(kj::StringPtr name);
   bool has(kj::StringPtr name);
@@ -393,17 +278,6 @@
   void adopt(kj::StringPtr name, Orphan<DynamicValue>&& orphan);
   Orphan<DynamicValue> disown(kj::StringPtr name);
   void clear(kj::StringPtr name);
-<<<<<<< HEAD
-  DynamicStruct::Builder getObject(kj::StringPtr name, StructSchema type);
-  DynamicList::Builder getObject(kj::StringPtr name, ListSchema type);
-  Text::Builder getObjectAsText(kj::StringPtr name);
-  Data::Builder getObjectAsData(kj::StringPtr name);
-  DynamicStruct::Builder initObject(kj::StringPtr name, StructSchema type);
-  DynamicList::Builder initObject(kj::StringPtr name, ListSchema type, uint size);
-  Text::Builder initObjectAsText(kj::StringPtr name, uint size);
-  Data::Builder initObjectAsData(kj::StringPtr name, uint size);
-=======
->>>>>>> 73a3347b
   // Shortcuts to access fields by name.  These throw exceptions if no such field exists.
 
   Reader asReader() const;
@@ -418,11 +292,6 @@
   bool isSetInUnion(StructSchema::Field field);
   void verifySetInUnion(StructSchema::Field field);
   void setInUnion(StructSchema::Field field);
-<<<<<<< HEAD
-
-  WirePointerCount verifyIsObject(StructSchema::Field field);
-=======
->>>>>>> 73a3347b
 
   template <typename T, Kind k>
   friend struct _::PointerHelpers;
@@ -433,10 +302,6 @@
   friend struct ::capnp::ToDynamic_;
   friend class Orphanage;
   friend class Orphan<DynamicStruct>;
-<<<<<<< HEAD
-  friend class Orphan<DynamicObject>;
-  friend class Orphan<DynamicValue>;
-=======
   friend class Orphan<DynamicValue>;
   friend class Orphan<AnyPointer>;
 };
@@ -467,7 +332,6 @@
       : schema(schema), typeless(kj::mv(typeless)) {}
 
   friend class Request<DynamicStruct, DynamicStruct>;
->>>>>>> 73a3347b
 };
 
 // -------------------------------------------------------------------
@@ -504,20 +368,13 @@
   template <typename T, Kind k>
   friend struct _::PointerHelpers;
   friend struct DynamicStruct;
-<<<<<<< HEAD
-  friend struct DynamicObject;
-=======
->>>>>>> 73a3347b
   friend class DynamicList::Builder;
   template <typename T, ::capnp::Kind k>
   friend struct ::capnp::ToDynamic_;
   friend class Orphanage;
   friend class Orphan<DynamicList>;
   friend class Orphan<DynamicValue>;
-<<<<<<< HEAD
-=======
   friend class Orphan<AnyPointer>;
->>>>>>> 73a3347b
 };
 
 class DynamicList::Builder {
@@ -567,13 +424,8 @@
   template <typename T, Kind k>
   friend struct _::OrphanGetImpl;
   friend class Orphan<DynamicList>;
-<<<<<<< HEAD
-  friend class Orphan<DynamicObject>;
-  friend class Orphan<DynamicValue>;
-=======
   friend class Orphan<DynamicValue>;
   friend class Orphan<AnyPointer>;
->>>>>>> 73a3347b
 };
 
 // -------------------------------------------------------------------
@@ -704,11 +556,6 @@
 
 template <> struct ReaderFor_ <DynamicEnum, Kind::UNKNOWN> { typedef DynamicEnum Type; };
 template <> struct BuilderFor_<DynamicEnum, Kind::UNKNOWN> { typedef DynamicEnum Type; };
-<<<<<<< HEAD
-template <> struct ReaderFor_ <DynamicObject, Kind::UNKNOWN> { typedef DynamicObject::Reader Type; };
-template <> struct BuilderFor_<DynamicObject, Kind::UNKNOWN> { typedef DynamicObject::Builder Type; };
-=======
->>>>>>> 73a3347b
 template <> struct ReaderFor_ <DynamicStruct, Kind::UNKNOWN> { typedef DynamicStruct::Reader Type; };
 template <> struct BuilderFor_<DynamicStruct, Kind::UNKNOWN> { typedef DynamicStruct::Builder Type; };
 template <> struct ReaderFor_ <DynamicList, Kind::UNKNOWN> { typedef DynamicList::Reader Type; };
@@ -743,15 +590,11 @@
   inline Reader(const DynamicList::Reader& value);
   inline Reader(DynamicEnum value);
   inline Reader(const DynamicStruct::Reader& value);
-<<<<<<< HEAD
-  inline Reader(const DynamicObject::Reader& value);
-=======
   inline Reader(const AnyPointer::Reader& value);
   inline Reader(DynamicCapability::Client& value);
   inline Reader(DynamicCapability::Client&& value);
   template <typename T, typename = kj::EnableIf<kj::canConvert<T*, DynamicCapability::Server*>()>>
   inline Reader(kj::Own<T>&& value);
->>>>>>> 73a3347b
   Reader(ConstSchema constant);
 
   template <typename T, typename = decltype(toDynamic(kj::instance<T>()))>
@@ -771,16 +614,11 @@
   // - Void, bool, [u]int{8,16,32,64}_t, float, double, any enum:  Returns the raw value.
   // - Text, Data, AnyPointer, any struct type:  Returns the corresponding Reader.
   // - List<T> for any T listed above:  Returns List<T>::Reader.
-<<<<<<< HEAD
-  // - DynamicEnum, DynamicObject:  Returns the corresponding type.
-  // - DynamicStruct, DynamicList:  Returns the corresponding Reader.
-=======
   // - DynamicEnum:  Returns the corresponding type.
   // - DynamicStruct, DynamicList:  Returns the corresponding Reader.
   // - Any capability type, including DynamicCapability:  Returns the corresponding Client.
   //   (TODO(perf):  On GCC 4.8 / Clang 3.3, provide rvalue-qualified version that avoids
   //   refcounting.)
->>>>>>> 73a3347b
   //
   // DynamicValue allows various implicit conversions, mostly just to make the interface friendlier.
   // - Any integer can be converted to any other integer type so long as the actual value is within
@@ -813,9 +651,6 @@
     DynamicList::Reader listValue;
     DynamicEnum enumValue;
     DynamicStruct::Reader structValue;
-<<<<<<< HEAD
-    DynamicObject::Reader objectValue;
-=======
     AnyPointer::Reader anyPointerValue;
 
     mutable DynamicCapability::Client capabilityValue;
@@ -823,7 +658,6 @@
 
     // Warning:  Copy/move constructors assume all these types are trivially copyable except
     //   Capability.
->>>>>>> 73a3347b
   };
 
   template <typename T, Kind kind = kind<T>()> struct AsImpl;
@@ -858,13 +692,9 @@
   inline Builder(DynamicList::Builder value);
   inline Builder(DynamicEnum value);
   inline Builder(DynamicStruct::Builder value);
-<<<<<<< HEAD
-  inline Builder(DynamicObject::Builder value);
-=======
   inline Builder(AnyPointer::Builder value);
   inline Builder(DynamicCapability::Client& value);
   inline Builder(DynamicCapability::Client&& value);
->>>>>>> 73a3347b
 
   template <typename T, typename = decltype(toDynamic(kj::instance<T>()))>
   inline Builder(T value): Builder(toDynamic(value)) {}
@@ -885,15 +715,6 @@
   // Get the type of this value.
 
   Reader asReader() const;
-
-  inline Builder(Builder& other) { memcpy(this, &other, sizeof(*this)); }
-  inline Builder(Builder&& other) { memcpy(this, &other, sizeof(*this)); }
-  inline Builder& operator=(Builder& other) { memcpy(this, &other, sizeof(*this)); return *this; }
-  inline Builder& operator=(Builder&& other) { memcpy(this, &other, sizeof(*this)); return *this; }
-  static_assert(__has_trivial_copy(StructSchema) && __has_trivial_copy(ListSchema),
-                "Assumptions made here do not hold.");
-  // Hack:  We know this type is trivially constructable but the use of DisallowConstCopy causes
-  //   the compiler to believe otherwise.
 
 private:
   Type type;
@@ -909,14 +730,10 @@
     DynamicList::Builder listValue;
     DynamicEnum enumValue;
     DynamicStruct::Builder structValue;
-<<<<<<< HEAD
-    DynamicObject::Builder objectValue;
-=======
     AnyPointer::Builder anyPointerValue;
 
     mutable DynamicCapability::Client capabilityValue;
     // Declared mutable because `Client`s normally cannot be const.
->>>>>>> 73a3347b
   };
 
   template <typename T, Kind kind = kind<T>()> struct AsImpl;
@@ -924,8 +741,6 @@
   // specialization.  Has a method apply() which does the work.
 
   friend class Orphan<DynamicValue>;
-<<<<<<< HEAD
-=======
 };
 
 class DynamicValue::Pipeline {
@@ -956,17 +771,11 @@
   template <typename T, Kind kind = kind<T>()> struct AsImpl;
   // Implementation backing the releaseAs() method.  Needs to be a struct to allow partial
   // specialization.  Has a method apply() which does the work.
->>>>>>> 73a3347b
 };
 
 kj::StringTree KJ_STRINGIFY(const DynamicValue::Reader& value);
 kj::StringTree KJ_STRINGIFY(const DynamicValue::Builder& value);
 kj::StringTree KJ_STRINGIFY(DynamicEnum value);
-<<<<<<< HEAD
-kj::StringTree KJ_STRINGIFY(const DynamicObject::Reader& value);
-kj::StringTree KJ_STRINGIFY(const DynamicObject::Builder& value);
-=======
->>>>>>> 73a3347b
 kj::StringTree KJ_STRINGIFY(const DynamicStruct::Reader& value);
 kj::StringTree KJ_STRINGIFY(const DynamicStruct::Builder& value);
 kj::StringTree KJ_STRINGIFY(const DynamicList::Reader& value);
@@ -1009,13 +818,8 @@
   friend struct _::PointerHelpers;
   friend struct DynamicList;
   friend class Orphanage;
-<<<<<<< HEAD
-  friend class Orphan<DynamicObject>;
-  friend class Orphan<DynamicValue>;
-=======
   friend class Orphan<DynamicValue>;
   friend class Orphan<AnyPointer>;
->>>>>>> 73a3347b
   friend class MessageBuilder;
 };
 
@@ -1053,177 +857,9 @@
   friend struct _::PointerHelpers;
   friend struct DynamicList;
   friend class Orphanage;
-<<<<<<< HEAD
-  friend class Orphan<DynamicObject>;
-  friend class Orphan<DynamicValue>;
-};
-
-template <>
-class Orphan<DynamicObject> {
-public:
-  Orphan() = default;
-  KJ_DISALLOW_COPY(Orphan);
-  Orphan(Orphan&&) = default;
-  Orphan& operator=(Orphan&&) = default;
-
-  DynamicObject::Builder get();
-  DynamicObject::Reader getReader() const;
-
-  template <typename T>
-  BuilderFor<T> getAs();
-  // Coerce the object to the given type and return a builder for that type.  This may relocate
-  // the object if it was originally created with a previous version of the schema and the sizes
-  // don't match.
-  //
-  // Notice that DynamicObject::Builder does not have an "as<T>()" method, which is why this is
-  // needed.
-
-  template <typename T>
-  Orphan<T> releaseAs();
-  // Like DynamicValue::Builder::as(), but coerces the Orphan type.  Since Orphans are move-only,
-  // the original Orphan<DynamicStruct> is no longer valid after this call; ownership is
-  // transferred to the returned Orphan<T>.
-
-  DynamicStruct::Builder getAs(StructSchema schema);
-  DynamicList::Builder getAs(ListSchema schema);
-  // Dynamic versions of 'getAs()'.
-
-  Orphan<DynamicStruct> releaseAs(StructSchema schema);
-  Orphan<DynamicList> releaseAs(ListSchema schema);
-  // Dynamic versions of 'releaseAs()'.
-
-  inline bool operator==(decltype(nullptr)) const { return builder == nullptr; }
-  inline bool operator!=(decltype(nullptr)) const { return builder != nullptr; }
-
-private:
-  _::OrphanBuilder builder;
-
-  explicit Orphan(_::OrphanBuilder&& builder): builder(kj::mv(builder)) {}
-
-  template <typename, Kind>
-  friend struct _::PointerHelpers;
-  friend class Orphan<DynamicValue>;
-  friend class Orphanage;
-};
-
-template <>
-class Orphan<DynamicValue> {
-public:
-  inline Orphan(decltype(nullptr) n = nullptr): type(DynamicValue::UNKNOWN) {}
-  inline Orphan(Void value);
-  inline Orphan(bool value);
-  inline Orphan(char value);
-  inline Orphan(signed char value);
-  inline Orphan(short value);
-  inline Orphan(int value);
-  inline Orphan(long value);
-  inline Orphan(long long value);
-  inline Orphan(unsigned char value);
-  inline Orphan(unsigned short value);
-  inline Orphan(unsigned int value);
-  inline Orphan(unsigned long value);
-  inline Orphan(unsigned long long value);
-  inline Orphan(float value);
-  inline Orphan(double value);
-  inline Orphan(DynamicEnum value);
-  Orphan(Orphan&&) = default;
-  template <typename T>
-  Orphan(Orphan<T>&&);
-  KJ_DISALLOW_COPY(Orphan);
-
-  Orphan& operator=(Orphan&&) = default;
-
-  inline DynamicValue::Type getType() { return type; }
-
-  DynamicValue::Builder get();
-  DynamicValue::Reader getReader() const;
-
-  template <typename T>
-  Orphan<T> releaseAs();
-  // Like DynamicValue::Builder::as(), but coerces the Orphan type.  Since Orphans are move-only,
-  // the original Orphan<DynamicStruct> is no longer valid after this call; ownership is
-  // transferred to the returned Orphan<T>.
-
-private:
-  DynamicValue::Type type;
-  union {
-    Void voidValue;
-    bool boolValue;
-    int64_t intValue;
-    uint64_t uintValue;
-    double floatValue;
-    DynamicEnum enumValue;
-    StructSchema structSchema;
-    ListSchema listSchema;
-  };
-
-  _::OrphanBuilder builder;
-  // Only used if `type` is a pointer type.
-
-  Orphan(DynamicValue::Builder value, _::OrphanBuilder&& builder);
-  Orphan(DynamicValue::Type type, _::OrphanBuilder&& builder)
-      : type(type), builder(kj::mv(builder)) {}
-  Orphan(StructSchema structSchema, _::OrphanBuilder&& builder)
-      : type(DynamicValue::STRUCT), structSchema(structSchema), builder(kj::mv(builder)) {}
-  Orphan(ListSchema listSchema, _::OrphanBuilder&& builder)
-      : type(DynamicValue::LIST), listSchema(listSchema), builder(kj::mv(builder)) {}
-
-  template <typename, Kind>
-  friend struct _::PointerHelpers;
-  friend struct DynamicStruct;
-  friend struct DynamicList;
-  friend class Orphanage;
-=======
   friend class Orphan<DynamicValue>;
   friend class Orphan<AnyPointer>;
->>>>>>> 73a3347b
-};
-
-template <typename T>
-BuilderFor<T> Orphan<DynamicObject>::getAs() {
-  return getAs(Schema::from<T>()).template as<T>();
-}
-template <>
-Text::Builder Orphan<DynamicObject>::getAs<Text>();
-template <>
-Data::Builder Orphan<DynamicObject>::getAs<Data>();
-
-template <typename T>
-Orphan<T> Orphan<DynamicObject>::releaseAs() {
-  return releaseAs(Schema::from<T>()).template releaseAs<T>();
-}
-template <>
-Orphan<Text> Orphan<DynamicObject>::releaseAs<Text>();
-template <>
-Orphan<Data> Orphan<DynamicObject>::releaseAs<Data>();
-
-template <typename T>
-Orphan<DynamicValue>::Orphan(Orphan<T>&& other)
-    : Orphan(other.get(), kj::mv(other.builder)) {}
-
-template <typename T>
-Orphan<T> Orphan<DynamicStruct>::releaseAs() {
-  get().as<T>();  // type check
-  return Orphan<T>(kj::mv(builder));
-}
-
-template <typename T>
-Orphan<T> Orphan<DynamicList>::releaseAs() {
-  get().as<T>();  // type check
-  return Orphan<T>(kj::mv(builder));
-}
-
-template <typename T>
-Orphan<T> Orphan<DynamicValue>::releaseAs() {
-  get().as<T>();  // type check
-  type = DynamicValue::UNKNOWN;
-  return Orphan<T>(kj::mv(builder));
-}
-
-template <>
-Orphan<DynamicStruct> Orphan<DynamicValue>::releaseAs<DynamicStruct>();
-template <>
-Orphan<DynamicList> Orphan<DynamicValue>::releaseAs<DynamicList>();
+};
 
 template <>
 class Orphan<DynamicCapability> {
@@ -1403,23 +1039,6 @@
   return Orphan<DynamicList>(copyFrom.getSchema(), _::OrphanBuilder::copy(arena, copyFrom.reader));
 }
 
-<<<<<<< HEAD
-template <>
-Orphan<DynamicObject> Orphanage::newOrphanCopy<DynamicObject::Reader>(
-    const DynamicObject::Reader& copyFrom) const;
-
-template <>
-Orphan<DynamicValue> Orphanage::newOrphanCopy<DynamicValue::Reader>(
-    const DynamicValue::Reader& copyFrom) const;
-
-// -------------------------------------------------------------------
-// Inject the ability to use DynamicStruct for message roots and Dynamic{Struct,List} for
-// generated Object accessors.
-
-template <>
-DynamicStruct::Reader MessageReader::getRoot<DynamicStruct>(StructSchema schema);
-=======
->>>>>>> 73a3347b
 template <>
 inline Orphan<DynamicCapability> Orphanage::newOrphanCopy<DynamicCapability::Client>(
     DynamicCapability::Client& copyFrom) const {
@@ -1428,22 +1047,8 @@
 }
 
 template <>
-<<<<<<< HEAD
-DynamicStruct::Builder MessageBuilder::getRoot<DynamicStruct>(StructSchema schema);
-template <>
-void MessageBuilder::setRoot<DynamicStruct::Reader>(DynamicStruct::Reader&& value);
-template <>
-void MessageBuilder::setRoot<const DynamicStruct::Reader&>(const DynamicStruct::Reader& value);
-template <>
-void MessageBuilder::setRoot<DynamicStruct::Reader&>(DynamicStruct::Reader& value);
-template <>
-inline void MessageBuilder::adoptRoot<DynamicStruct>(Orphan<DynamicStruct>&& orphan) {
-  adoptRootInternal(kj::mv(orphan.builder));
-}
-=======
 Orphan<DynamicValue> Orphanage::newOrphanCopy<DynamicValue::Reader>(
     const DynamicValue::Reader& copyFrom) const;
->>>>>>> 73a3347b
 
 namespace _ {  // private
 
@@ -1495,21 +1100,6 @@
   }
   static inline Orphan<DynamicCapability> disown(PointerBuilder builder, InterfaceSchema schema) {
     return Orphan<DynamicCapability>(schema, builder.disown());
-  }
-};
-
-template <>
-struct PointerHelpers<DynamicObject, Kind::UNKNOWN> {
-  static DynamicObject::Reader get(StructReader reader, WirePointerCount index);
-  static DynamicObject::Builder get(StructBuilder builder, WirePointerCount index);
-  static void set(
-      StructBuilder builder, WirePointerCount index, const DynamicObject::Reader& value);
-  static inline void adopt(StructBuilder builder, WirePointerCount index,
-                           Orphan<DynamicObject>&& value) {
-    builder.adopt(index, kj::mv(value.builder));
-  }
-  static inline Orphan<DynamicObject> disown(StructBuilder builder, WirePointerCount index) {
-    return Orphan<DynamicObject>(builder.disown(index));
   }
 };
 
@@ -1684,11 +1274,7 @@
 CAPNP_DECLARE_DYNAMIC_VALUE_CONSTRUCTOR(Data, DATA, data);
 CAPNP_DECLARE_DYNAMIC_VALUE_CONSTRUCTOR(DynamicList, LIST, list);
 CAPNP_DECLARE_DYNAMIC_VALUE_CONSTRUCTOR(DynamicStruct, STRUCT, struct);
-<<<<<<< HEAD
-CAPNP_DECLARE_DYNAMIC_VALUE_CONSTRUCTOR(DynamicObject, OBJECT, object);
-=======
 CAPNP_DECLARE_DYNAMIC_VALUE_CONSTRUCTOR(AnyPointer, ANY_POINTER, anyPointer);
->>>>>>> 73a3347b
 
 #undef CAPNP_DECLARE_DYNAMIC_VALUE_CONSTRUCTOR
 
@@ -1716,27 +1302,6 @@
   static BuilderFor<typeName> apply(Builder& builder); \
 };
 
-<<<<<<< HEAD
-//CAPNP_DECLARE_TYPE(void, VOID, Void)
-CAPNP_DECLARE_TYPE(bool, BOOL, bool)
-CAPNP_DECLARE_TYPE(int8, INT8, int8_t)
-CAPNP_DECLARE_TYPE(int16, INT16, int16_t)
-CAPNP_DECLARE_TYPE(int32, INT32, int32_t)
-CAPNP_DECLARE_TYPE(int64, INT64, int64_t)
-CAPNP_DECLARE_TYPE(uint8, UINT8, uint8_t)
-CAPNP_DECLARE_TYPE(uint16, UINT16, uint16_t)
-CAPNP_DECLARE_TYPE(uint32, UINT32, uint32_t)
-CAPNP_DECLARE_TYPE(uint64, UINT64, uint64_t)
-CAPNP_DECLARE_TYPE(float32, FLOAT32, float)
-CAPNP_DECLARE_TYPE(float64, FLOAT64, double)
-
-CAPNP_DECLARE_TYPE(text, TEXT, Text)
-CAPNP_DECLARE_TYPE(data, DATA, Data)
-CAPNP_DECLARE_TYPE(list, LIST, DynamicList)
-CAPNP_DECLARE_TYPE(struct, STRUCT, DynamicStruct)
-CAPNP_DECLARE_TYPE(enum, ENUM, DynamicEnum)
-CAPNP_DECLARE_TYPE(object, OBJECT, DynamicObject)
-=======
 //CAPNP_DECLARE_TYPE(VOID, Void)
 CAPNP_DECLARE_TYPE(BOOL, bool)
 CAPNP_DECLARE_TYPE(INT8, int8_t)
@@ -1757,7 +1322,6 @@
 CAPNP_DECLARE_TYPE(INTERFACE, DynamicCapability)
 CAPNP_DECLARE_TYPE(ENUM, DynamicEnum)
 CAPNP_DECLARE_TYPE(ANY_POINTER, AnyPointer)
->>>>>>> 73a3347b
 #undef CAPNP_DECLARE_TYPE
 
 // CAPNP_DECLARE_TYPE(Void) causes gcc 4.7 to segfault.  If I do it manually and remove the
@@ -1811,11 +1375,6 @@
 };
 
 template <typename T>
-<<<<<<< HEAD
-inline typename T::Reader DynamicObject::Reader::as() const {
-  return as(Schema::from<T>()).template as<T>();
-}
-=======
 struct DynamicValue::Reader::AsImpl<T, Kind::INTERFACE> {
   static typename T::Reader apply(const Reader& reader) {
     return reader.as<DynamicCapability>().as<T>();
@@ -1854,7 +1413,6 @@
 struct DynamicValue::Pipeline::AsImpl<DynamicCapability, Kind::UNKNOWN> {
   static PipelineFor<DynamicCapability> apply(Pipeline& pipeline);
 };
->>>>>>> 73a3347b
 
 // -------------------------------------------------------------------
 
@@ -1922,8 +1480,6 @@
 
 // -------------------------------------------------------------------
 
-<<<<<<< HEAD
-=======
 template <typename T, typename>
 inline DynamicCapability::Client::Client(T&& client)
     : Capability::Client(kj::mv(client)), schema(Schema::from<FromClient<T>>()) {}
@@ -1995,7 +1551,6 @@
 
 // -------------------------------------------------------------------
 
->>>>>>> 73a3347b
 template <typename T>
 ReaderFor<T> ConstSchema::as() const {
   return DynamicValue::Reader(*this).as<T>();
