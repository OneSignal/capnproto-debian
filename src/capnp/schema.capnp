# Copyright (c) 2013, Kenton Varda <temporal@gmail.com>
# All rights reserved.
#
# Redistribution and use in source and binary forms, with or without
# modification, are permitted provided that the following conditions are met:
#
# 1. Redistributions of source code must retain the above copyright notice, this
#    list of conditions and the following disclaimer.
# 2. Redistributions in binary form must reproduce the above copyright notice,
#    this list of conditions and the following disclaimer in the documentation
#    and/or other materials provided with the distribution.
#
# THIS SOFTWARE IS PROVIDED BY THE COPYRIGHT HOLDERS AND CONTRIBUTORS "AS IS" AND
# ANY EXPRESS OR IMPLIED WARRANTIES, INCLUDING, BUT NOT LIMITED TO, THE IMPLIED
# WARRANTIES OF MERCHANTABILITY AND FITNESS FOR A PARTICULAR PURPOSE ARE
# DISCLAIMED. IN NO EVENT SHALL THE COPYRIGHT OWNER OR CONTRIBUTORS BE LIABLE FOR
# ANY DIRECT, INDIRECT, INCIDENTAL, SPECIAL, EXEMPLARY, OR CONSEQUENTIAL DAMAGES
# (INCLUDING, BUT NOT LIMITED TO, PROCUREMENT OF SUBSTITUTE GOODS OR SERVICES;
# LOSS OF USE, DATA, OR PROFITS; OR BUSINESS INTERRUPTION) HOWEVER CAUSED AND
# ON ANY THEORY OF LIABILITY, WHETHER IN CONTRACT, STRICT LIABILITY, OR TORT
# (INCLUDING NEGLIGENCE OR OTHERWISE) ARISING IN ANY WAY OUT OF THE USE OF THIS
# SOFTWARE, EVEN IF ADVISED OF THE POSSIBILITY OF SUCH DAMAGE.

using Cxx = import "c++.capnp";

@0xa93fc509624c72d9;
$Cxx.namespace("capnp::schema");

using Id = UInt64;
# The globally-unique ID of a file, type, or annotation.

struct Node {
  id @0 :Id;

  displayName @1 :Text;
  # Name to present to humans to identify this Node.  You should not attempt to parse this.  Its
  # format could change.  It is not guaranteed to be unique.
  #
  # (On Zooko's triangle, this is the node's nickname.)

  displayNamePrefixLength @2 :UInt32;
  # If you want a shorter version of `displayName` (just naming this node, without its surrounding
  # scope), chop off this many characters from the beginning of `displayName`.

  scopeId @3 :Id;
  # ID of the lexical parent node.  Typically, the scope node will have a NestedNode pointing back
  # at this node, but robust code should avoid relying on this (and, in fact, group nodes are not
  # listed in the outer struct's nestedNodes, since they are listed in the fields).  `scopeId` is
  # zero if the node has no parent, which is normally only the case with files, but should be
  # allowed for any kind of node (in order to make runtime type generation easier).

  nestedNodes @4 :List(NestedNode);
  # List of nodes nested within this node, along with the names under which they were declared.

  struct NestedNode {
    name @0 :Text;
    # Unqualified symbol name.  Unlike Node.name, this *can* be used programmatically.
    #
    # (On Zooko's triangle, this is the node's petname according to its parent scope.)

    id @1 :Id;
    # ID of the nested node.  Typically, the target node's scopeId points back to this node, but
    # robust code should avoid relying on this.
  }

  annotations @5 :List(Annotation);
  # Annotations applied to this node.

  union {
    # Info specific to each kind of node.

    file @6 :Void;

    struct :group {
      dataWordCount @7 :UInt16;
      # Size of the data section, in words.

      pointerCount @8 :UInt16;
      # Size of the pointer section, in pointers (which are one word each).

      preferredListEncoding @9 :ElementSize;
      # The preferred element size to use when encoding a list of this struct.  If this is anything
      # other than `inlineComposite` then the struct is one word or less in size and is a candidate
      # for list packing optimization.

      isGroup @10 :Bool;
      # If true, then this "struct" node is actually not an independent node, but merely represents
      # some named union or group within a particular parent struct.  This node's scopeId refers
      # to the parent struct, which may itself be a union/group in yet another struct.
      #
      # All group nodes share the same dataWordCount and pointerCount as the top-level
      # struct, and their fields live in the same ordinal and offset spaces as all other fields in
      # the struct.
      #
      # Note that a named union is considered a special kind of group -- in fact, a named union
      # is exactly equivalent to a group that contains nothing but an unnamed union.

      discriminantCount @11 :UInt16;
      # Number of fields in this struct which are members of an anonymous union, and thus may
      # overlap.  If this is non-zero, then a 16-bit discriminant is present indicating which
      # of the overlapping fields is active.  This can never be 1 -- if it is non-zero, it must be
      # two or more.
      #
      # Note that the fields of an unnamed union are considered fields of the scope containing the
      # union -- an unnamed union is not its own group.  So, a top-level struct may contain a
      # non-zero discriminant count.  Named unions, on the other hand, are equivalent to groups
      # containing unnamed unions.  So, a named union has its own independent schema node, with
      # `isGroup` = true.

      discriminantOffset @12 :UInt32;
      # If `discriminantCount` is non-zero, this is the offset of the union discriminant, in
      # multiples of 16 bits.

      fields @13 :List(Field);
      # Fields defined within this scope (either the struct's top-level fields, or the fields of
      # a particular group; see `isGroup`).
      #
      # The fields are sorted by ordinal number, but note that because groups share the same
      # ordinal space, the field's index in this list is not necessarily exactly its ordinal.
      # On the other hand, the field's position in this list does remain the same even as the
      # protocol evolves, since it is not possible to insert or remove an earlier ordinal.
      # Therefore, for most use cases, if you want to identify a field by number, it may make the
      # most sense to use the field's index in this list rather than its ordinal.
    }
<<<<<<< HEAD

    enum :group {
      enumerants@14 :List(Enumerant);
      # Enumerants ordered by numeric value (ordinal).
    }

    interface :group {
      methods @15 :List(Method);
      # Methods ordered by ordinal.
=======

    enum :group {
      enumerants@14 :List(Enumerant);
      # Enumerants ordered by numeric value (ordinal).
    }

    interface :group {
      methods @15 :List(Method);
      # Methods ordered by ordinal.

      extends @31 :List(Id);
      # Superclasses of this interface.
>>>>>>> 73a3347b
    }

    const :group {
      type @16 :Type;
      value @17 :Value;
    }

    annotation :group {
      type @18 :Type;

      targetsFile @19 :Bool;
      targetsConst @20 :Bool;
      targetsEnum @21 :Bool;
      targetsEnumerant @22 :Bool;
      targetsStruct @23 :Bool;
      targetsField @24 :Bool;
      targetsUnion @25 :Bool;
      targetsGroup @26 :Bool;
      targetsInterface @27 :Bool;
      targetsMethod @28 :Bool;
      targetsParam @29 :Bool;
      targetsAnnotation @30 :Bool;
    }
  }
}

struct Field {
  # Schema for a field of a struct.

  name @0 :Text;

  codeOrder @1 :UInt16;
  # Indicates where this member appeared in the code, relative to other members.
  # Code ordering may have semantic relevance -- programmers tend to place related fields
  # together.  So, using code ordering makes sense in human-readable formats where ordering is
  # otherwise irrelevant, like JSON.  The values of codeOrder are tightly-packed, so the maximum
  # value is count(members) - 1.  Fields that are members of a union are only ordered relative to
  # the other members of that union, so the maximum value there is count(union.members).

  annotations @2 :List(Annotation);

<<<<<<< HEAD
  discriminantValue @3 :UInt16 = 0xffff;
  # If the field is in a union, this is the value which the union's discriminant should take when
  # the field is active.  If the field is not in a union, this is 0xffff (so hasDiscriminantValue()
  # returns false).

  union {
    slot :group {
      # A regular, non-group, non-fixed-list field.

      offset @4 :UInt32;
      # Offset, in units of the field's size, from the beginning of the section in which the field
      # resides.  E.g. for a UInt32 field, multiply this by 4 to get the byte offset from the
      # beginning of the data section.

      type @5 :Type;
      defaultValue @6 :Value;
    }

    group :group {
      # A group.

      typeId @7 :Id;
      # The ID of the group's node.
    }
  }

  ordinal :union {
    implicit @8 :Void;
    explicit @9 :UInt16;
    # The original ordinal number given to the field.  You probably should NOT use this; if you need
    # a numeric identifier for a field, use its position within the field array for its scope.
    # The ordinal is given here mainly just so that the original schema text can be reproduced given
    # the compiled version -- i.e. so that `capnp compile -ocapnp` can do its job.
  }
}

struct Enumerant {
  # Schema for member of an enum.

  name @0 :Text;

  codeOrder @1 :UInt16;
  # Specifies order in which the enumerants were declared in the code.
  # Like Struct.Field.codeOrder.

  annotations @2 :List(Annotation);
}

struct Method {
  # Schema for method of an interface.

  name @0 :Text;

  codeOrder @1 :UInt16;
  # Specifies order in which the methods were declared in the code.
  # Like Struct.Field.codeOrder.

  params @2 :List(Param);
  struct Param {
    name @0 :Text;
    type @1 :Type;
    defaultValue @2 :Value;
    annotations @3 :List(Annotation);
=======
  const noDiscriminant :UInt16 = 0xffff;

  discriminantValue @3 :UInt16 = Field.noDiscriminant;
  # If the field is in a union, this is the value which the union's discriminant should take when
  # the field is active.  If the field is not in a union, this is 0xffff.

  union {
    slot :group {
      # A regular, non-group, non-fixed-list field.

      offset @4 :UInt32;
      # Offset, in units of the field's size, from the beginning of the section in which the field
      # resides.  E.g. for a UInt32 field, multiply this by 4 to get the byte offset from the
      # beginning of the data section.

      type @5 :Type;
      defaultValue @6 :Value;

      hadExplicitDefault @10 :Bool;
      # Whether the default value was specified explicitly.  Non-explicit default values are always
      # zero or empty values.  Usually, whether the default value was explicit shouldn't matter.
      # The main use case for this flag is for structs representing method parameters:
      # explicitly-defaulted parameters may be allowed to be omitted when calling the method.
    }

    group :group {
      # A group.

      typeId @7 :Id;
      # The ID of the group's node.
    }
  }

  ordinal :union {
    implicit @8 :Void;
    explicit @9 :UInt16;
    # The original ordinal number given to the field.  You probably should NOT use this; if you need
    # a numeric identifier for a field, use its position within the field array for its scope.
    # The ordinal is given here mainly just so that the original schema text can be reproduced given
    # the compiled version -- i.e. so that `capnp compile -ocapnp` can do its job.
>>>>>>> 73a3347b
  }
}

<<<<<<< HEAD
  requiredParamCount @3 :UInt16;
  # One plus the index of the last parameter that has no default value.  In languages where
  # method calls look like function calls, this is the minimum number of parameters that must
  # always be specified, while subsequent parameters are optional.

  returnType @4 :Type;

  annotations @5 :List(Annotation);
}

struct Type {
  # Represents a type expression.

  union {
    # The ordinals intentionally match those of Value.

    void @0 :Void;
    bool @1 :Void;
    int8 @2 :Void;
    int16 @3 :Void;
    int32 @4 :Void;
    int64 @5 :Void;
    uint8 @6 :Void;
    uint16 @7 :Void;
    uint32 @8 :Void;
    uint64 @9 :Void;
    float32 @10 :Void;
    float64 @11 :Void;
    text @12 :Void;
    data @13 :Void;

    list :group {
      elementType @14 :Type;
    }

    enum :group {
      typeId @15 :Id;
    }
    struct :group {
      typeId @16 :Id;
    }
    interface :group {
      typeId @17 :Id;
    }

    object @18 :Void;
  }
}

=======
struct Enumerant {
  # Schema for member of an enum.

  name @0 :Text;

  codeOrder @1 :UInt16;
  # Specifies order in which the enumerants were declared in the code.
  # Like Struct.Field.codeOrder.

  annotations @2 :List(Annotation);
}

struct Method {
  # Schema for method of an interface.

  name @0 :Text;

  codeOrder @1 :UInt16;
  # Specifies order in which the methods were declared in the code.
  # Like Struct.Field.codeOrder.

  paramStructType @2 :Id;
  # ID of the parameter struct type.  If a named parameter list was specified in the method
  # declaration (rather than a single struct parameter type) then a corresponding struct type is
  # auto-generated.  Such an auto-generated type will not be listed in the interface's
  # `nestedNodes` and its `scopeId` will be zero -- it is completely detached from the namespace.

  resultStructType @3 :Id;
  # ID of the return struct type; similar to `paramStructType`.

  annotations @4 :List(Annotation);
}

struct Type {
  # Represents a type expression.

  union {
    # The ordinals intentionally match those of Value.

    void @0 :Void;
    bool @1 :Void;
    int8 @2 :Void;
    int16 @3 :Void;
    int32 @4 :Void;
    int64 @5 :Void;
    uint8 @6 :Void;
    uint16 @7 :Void;
    uint32 @8 :Void;
    uint64 @9 :Void;
    float32 @10 :Void;
    float64 @11 :Void;
    text @12 :Void;
    data @13 :Void;

    list :group {
      elementType @14 :Type;
    }

    enum :group {
      typeId @15 :Id;
    }
    struct :group {
      typeId @16 :Id;
    }
    interface :group {
      typeId @17 :Id;
    }

    anyPointer @18 :Void;
  }
}

>>>>>>> 73a3347b
struct Value {
  # Represents a value, e.g. a field default value, constant value, or annotation value.

  union {
    # The ordinals intentionally match those of Type.

    void @0 :Void;
    bool @1 :Bool;
    int8 @2 :Int8;
    int16 @3 :Int16;
    int32 @4 :Int32;
    int64 @5 :Int64;
    uint8 @6 :UInt8;
    uint16 @7 :UInt16;
    uint32 @8 :UInt32;
    uint64 @9 :UInt64;
    float32 @10 :Float32;
    float64 @11 :Float64;
    text @12 :Text;
    data @13 :Data;

<<<<<<< HEAD
    list @14 :Object;

    enum @15 :UInt16;
    struct @16 :Object;
=======
    list @14 :AnyPointer;

    enum @15 :UInt16;
    struct @16 :AnyPointer;
>>>>>>> 73a3347b

    interface @17 :Void;
    # The only interface value that can be represented statically is "null", whose methods always
    # throw exceptions.

<<<<<<< HEAD
    object @18 :Object;
=======
    anyPointer @18 :AnyPointer;
>>>>>>> 73a3347b
  }
}

struct Annotation {
  # Describes an annotation applied to a declaration.  Note AnnotationNode describes the
  # annotation's declaration, while this describes a use of the annotation.

  id @0 :Id;
  # ID of the annotation node.

  value @1 :Value;
}

enum ElementSize {
  # Possible element sizes for encoded lists.  These correspond exactly to the possible values of
  # the 3-bit element size component of a list pointer.

  empty @0;    # aka "void", but that's a keyword.
  bit @1;
  byte @2;
  twoBytes @3;
  fourBytes @4;
  eightBytes @5;
  pointer @6;
  inlineComposite @7;
}

struct CodeGeneratorRequest {
  nodes @0 :List(Node);
  # All nodes parsed by the compiler, including for the files on the command line and their
  # imports.

  requestedFiles @1 :List(RequestedFile);
  # Files which were listed on the command line.

  struct RequestedFile {
    id @0 :Id;
    # ID of the file.

    filename @1 :Text;
    # Name of the file as it appeared on the command-line (minus the src-prefix).  You may use
    # this to decide where to write the output.

    imports @2 :List(Import);
    # List of all imported paths seen in this file.

    struct Import {
      id @0 :Id;
      # ID of the imported file.

      name @1 :Text;
      # Name which *this* file used to refer to the foreign file.  This may be a relative name.
      # This information is provided because it might be useful for code generation, e.g. to
      # generate #include directives in C++.  We don't put this in Node.file because this
      # information is only meaningful at compile time anyway.
      #
      # (On Zooko's triangle, this is the import's petname according to the importing file.)
    }
  }
}<|MERGE_RESOLUTION|>--- conflicted
+++ resolved
@@ -122,7 +122,6 @@
       # Therefore, for most use cases, if you want to identify a field by number, it may make the
       # most sense to use the field's index in this list rather than its ordinal.
     }
-<<<<<<< HEAD
 
     enum :group {
       enumerants@14 :List(Enumerant);
@@ -132,20 +131,9 @@
     interface :group {
       methods @15 :List(Method);
       # Methods ordered by ordinal.
-=======
-
-    enum :group {
-      enumerants@14 :List(Enumerant);
-      # Enumerants ordered by numeric value (ordinal).
-    }
-
-    interface :group {
-      methods @15 :List(Method);
-      # Methods ordered by ordinal.
 
       extends @31 :List(Id);
       # Superclasses of this interface.
->>>>>>> 73a3347b
     }
 
     const :group {
@@ -187,11 +175,11 @@
 
   annotations @2 :List(Annotation);
 
-<<<<<<< HEAD
-  discriminantValue @3 :UInt16 = 0xffff;
+  const noDiscriminant :UInt16 = 0xffff;
+
+  discriminantValue @3 :UInt16 = Field.noDiscriminant;
   # If the field is in a union, this is the value which the union's discriminant should take when
-  # the field is active.  If the field is not in a union, this is 0xffff (so hasDiscriminantValue()
-  # returns false).
+  # the field is active.  If the field is not in a union, this is 0xffff.
 
   union {
     slot :group {
@@ -204,6 +192,12 @@
 
       type @5 :Type;
       defaultValue @6 :Value;
+
+      hadExplicitDefault @10 :Bool;
+      # Whether the default value was specified explicitly.  Non-explicit default values are always
+      # zero or empty values.  Usually, whether the default value was explicit shouldn't matter.
+      # The main use case for this flag is for structs representing method parameters:
+      # explicitly-defaulted parameters may be allowed to be omitted when calling the method.
     }
 
     group :group {
@@ -245,66 +239,16 @@
   # Specifies order in which the methods were declared in the code.
   # Like Struct.Field.codeOrder.
 
-  params @2 :List(Param);
-  struct Param {
-    name @0 :Text;
-    type @1 :Type;
-    defaultValue @2 :Value;
-    annotations @3 :List(Annotation);
-=======
-  const noDiscriminant :UInt16 = 0xffff;
-
-  discriminantValue @3 :UInt16 = Field.noDiscriminant;
-  # If the field is in a union, this is the value which the union's discriminant should take when
-  # the field is active.  If the field is not in a union, this is 0xffff.
-
-  union {
-    slot :group {
-      # A regular, non-group, non-fixed-list field.
-
-      offset @4 :UInt32;
-      # Offset, in units of the field's size, from the beginning of the section in which the field
-      # resides.  E.g. for a UInt32 field, multiply this by 4 to get the byte offset from the
-      # beginning of the data section.
-
-      type @5 :Type;
-      defaultValue @6 :Value;
-
-      hadExplicitDefault @10 :Bool;
-      # Whether the default value was specified explicitly.  Non-explicit default values are always
-      # zero or empty values.  Usually, whether the default value was explicit shouldn't matter.
-      # The main use case for this flag is for structs representing method parameters:
-      # explicitly-defaulted parameters may be allowed to be omitted when calling the method.
-    }
-
-    group :group {
-      # A group.
-
-      typeId @7 :Id;
-      # The ID of the group's node.
-    }
-  }
-
-  ordinal :union {
-    implicit @8 :Void;
-    explicit @9 :UInt16;
-    # The original ordinal number given to the field.  You probably should NOT use this; if you need
-    # a numeric identifier for a field, use its position within the field array for its scope.
-    # The ordinal is given here mainly just so that the original schema text can be reproduced given
-    # the compiled version -- i.e. so that `capnp compile -ocapnp` can do its job.
->>>>>>> 73a3347b
-  }
-}
-
-<<<<<<< HEAD
-  requiredParamCount @3 :UInt16;
-  # One plus the index of the last parameter that has no default value.  In languages where
-  # method calls look like function calls, this is the minimum number of parameters that must
-  # always be specified, while subsequent parameters are optional.
-
-  returnType @4 :Type;
-
-  annotations @5 :List(Annotation);
+  paramStructType @2 :Id;
+  # ID of the parameter struct type.  If a named parameter list was specified in the method
+  # declaration (rather than a single struct parameter type) then a corresponding struct type is
+  # auto-generated.  Such an auto-generated type will not be listed in the interface's
+  # `nestedNodes` and its `scopeId` will be zero -- it is completely detached from the namespace.
+
+  resultStructType @3 :Id;
+  # ID of the return struct type; similar to `paramStructType`.
+
+  annotations @4 :List(Annotation);
 }
 
 struct Type {
@@ -342,84 +286,10 @@
       typeId @17 :Id;
     }
 
-    object @18 :Void;
-  }
-}
-
-=======
-struct Enumerant {
-  # Schema for member of an enum.
-
-  name @0 :Text;
-
-  codeOrder @1 :UInt16;
-  # Specifies order in which the enumerants were declared in the code.
-  # Like Struct.Field.codeOrder.
-
-  annotations @2 :List(Annotation);
-}
-
-struct Method {
-  # Schema for method of an interface.
-
-  name @0 :Text;
-
-  codeOrder @1 :UInt16;
-  # Specifies order in which the methods were declared in the code.
-  # Like Struct.Field.codeOrder.
-
-  paramStructType @2 :Id;
-  # ID of the parameter struct type.  If a named parameter list was specified in the method
-  # declaration (rather than a single struct parameter type) then a corresponding struct type is
-  # auto-generated.  Such an auto-generated type will not be listed in the interface's
-  # `nestedNodes` and its `scopeId` will be zero -- it is completely detached from the namespace.
-
-  resultStructType @3 :Id;
-  # ID of the return struct type; similar to `paramStructType`.
-
-  annotations @4 :List(Annotation);
-}
-
-struct Type {
-  # Represents a type expression.
-
-  union {
-    # The ordinals intentionally match those of Value.
-
-    void @0 :Void;
-    bool @1 :Void;
-    int8 @2 :Void;
-    int16 @3 :Void;
-    int32 @4 :Void;
-    int64 @5 :Void;
-    uint8 @6 :Void;
-    uint16 @7 :Void;
-    uint32 @8 :Void;
-    uint64 @9 :Void;
-    float32 @10 :Void;
-    float64 @11 :Void;
-    text @12 :Void;
-    data @13 :Void;
-
-    list :group {
-      elementType @14 :Type;
-    }
-
-    enum :group {
-      typeId @15 :Id;
-    }
-    struct :group {
-      typeId @16 :Id;
-    }
-    interface :group {
-      typeId @17 :Id;
-    }
-
     anyPointer @18 :Void;
   }
 }
 
->>>>>>> 73a3347b
 struct Value {
   # Represents a value, e.g. a field default value, constant value, or annotation value.
 
@@ -441,27 +311,16 @@
     text @12 :Text;
     data @13 :Data;
 
-<<<<<<< HEAD
-    list @14 :Object;
-
-    enum @15 :UInt16;
-    struct @16 :Object;
-=======
     list @14 :AnyPointer;
 
     enum @15 :UInt16;
     struct @16 :AnyPointer;
->>>>>>> 73a3347b
 
     interface @17 :Void;
     # The only interface value that can be represented statically is "null", whose methods always
     # throw exceptions.
 
-<<<<<<< HEAD
-    object @18 :Object;
-=======
     anyPointer @18 :AnyPointer;
->>>>>>> 73a3347b
   }
 }
 
