// Copyright (c) 2013, Kenton Varda <temporal@gmail.com>
// All rights reserved.
//
// Redistribution and use in source and binary forms, with or without
// modification, are permitted provided that the following conditions are met:
//
// 1. Redistributions of source code must retain the above copyright notice, this
//    list of conditions and the following disclaimer.
// 2. Redistributions in binary form must reproduce the above copyright notice,
//    this list of conditions and the following disclaimer in the documentation
//    and/or other materials provided with the distribution.
//
// THIS SOFTWARE IS PROVIDED BY THE COPYRIGHT HOLDERS AND CONTRIBUTORS "AS IS" AND
// ANY EXPRESS OR IMPLIED WARRANTIES, INCLUDING, BUT NOT LIMITED TO, THE IMPLIED
// WARRANTIES OF MERCHANTABILITY AND FITNESS FOR A PARTICULAR PURPOSE ARE
// DISCLAIMED. IN NO EVENT SHALL THE COPYRIGHT OWNER OR CONTRIBUTORS BE LIABLE FOR
// ANY DIRECT, INDIRECT, INCIDENTAL, SPECIAL, EXEMPLARY, OR CONSEQUENTIAL DAMAGES
// (INCLUDING, BUT NOT LIMITED TO, PROCUREMENT OF SUBSTITUTE GOODS OR SERVICES;
// LOSS OF USE, DATA, OR PROFITS; OR BUSINESS INTERRUPTION) HOWEVER CAUSED AND
// ON ANY THEORY OF LIABILITY, WHETHER IN CONTRACT, STRICT LIABILITY, OR TORT
// (INCLUDING NEGLIGENCE OR OTHERWISE) ARISING IN ANY WAY OUT OF THE USE OF THIS
// SOFTWARE, EVEN IF ADVISED OF THE POSSIBILITY OF SUCH DAMAGE.

#ifndef CAPNP_COMPILER_NODE_TRANSLATOR_H_
#define CAPNP_COMPILER_NODE_TRANSLATOR_H_

#include <capnp/orphan.h>
#include <capnp/compiler/grammar.capnp.h>
#include <capnp/schema.capnp.h>
#include <capnp/dynamic.h>
#include <kj/vector.h>
#include "error-reporter.h"

namespace capnp {
namespace compiler {

class NodeTranslator {
  // Translates one node in the schema from AST form to final schema form.  A "node" is anything
  // that has a unique ID, such as structs, enums, constants, and annotations, but not fields,
  // unions, enumerants, or methods (the latter set have 16-bit ordinals but not 64-bit global IDs).

public:
  class Resolver {
    // Callback class used to find other nodes relative to this one.

  public:
    struct ResolvedName {
      uint64_t id;
      Declaration::Which kind;
    };

    virtual kj::Maybe<ResolvedName> resolve(const DeclName::Reader& name) = 0;
    // Look up the given name, relative to this node, and return basic information about the
    // target.

    virtual kj::Maybe<Schema> resolveBootstrapSchema(uint64_t id) = 0;
    // Get the schema for the given ID.  If a schema is returned, it must be safe to traverse its
    // dependencies using Schema::getDependency().  A schema that is only at the bootstrap stage
    // is acceptable.
    //
    // Throws an exception if the id is not one that was found by calling resolve() or by
    // traversing other schemas.  Returns null if the ID is recognized, but the corresponding
    // schema node failed to be built for reasons that were already reported.

    virtual kj::Maybe<schema::Node::Reader> resolveFinalSchema(uint64_t id) = 0;
    // Get the final schema for the given ID.  A bootstrap schema is not acceptable.  A raw
    // node reader is returned rather than a Schema object because using a Schema object built
    // by the final schema loader could trigger lazy initialization of dependencies which could
    // lead to a cycle and deadlock.
    //
    // Throws an exception if the id is not one that was found by calling resolve() or by
    // traversing other schemas.  Returns null if the ID is recognized, but the corresponding
    // schema node failed to be built for reasons that were already reported.

    virtual kj::Maybe<uint64_t> resolveImport(kj::StringPtr name) = 0;
    // Get the ID of an imported file given the import path.
  };

  NodeTranslator(Resolver& resolver, ErrorReporter& errorReporter,
                 const Declaration::Reader& decl, Orphan<schema::Node> wipNode,
                 bool compileAnnotations);
  // Construct a NodeTranslator to translate the given declaration.  The wipNode starts out with
  // `displayName`, `id`, `scopeId`, and `nestedNodes` already initialized.  The `NodeTranslator`
  // fills in the rest.

  struct NodeSet {
    schema::Node::Reader node;
    // The main node.

    kj::Array<schema::Node::Reader> auxNodes;
    // Auxiliary nodes that were produced when translating this node and should be loaded along
    // with it.  In particular, structs that contain groups (or named unions) spawn extra nodes
<<<<<<< HEAD
    // representing those.
=======
    // representing those, and interfaces spawn struct nodes representing method params/results.
>>>>>>> 73a3347b
  };

  NodeSet getBootstrapNode();
  // Get an incomplete version of the node in which pointer-typed value expressions have not yet
  // been translated.  Instead, for all `schema.Value` objects representing pointer-type values,
  // the value is set to an appropriate "empty" value.  This version of the schema can be used to
  // bootstrap the dynamic API which can then in turn be used to encode the missing complex values.
  //
  // If the final node has already been built, this will actually return the final node (in fact,
  // it's the same node object).

  NodeSet finish();
  // Finish translating the node (including filling in all the pieces that are missing from the
  // bootstrap node) and return it.

private:
<<<<<<< HEAD
  const Resolver& resolver;
  const ErrorReporter& errorReporter;
=======
  Resolver& resolver;
  ErrorReporter& errorReporter;
>>>>>>> 73a3347b
  Orphanage orphanage;
  bool compileAnnotations;

  Orphan<schema::Node> wipNode;
  // The work-in-progress schema node.

  kj::Vector<Orphan<schema::Node>> groups;
  // If this is a struct node and it contains groups, these are the nodes for those groups,  which
  // must be loaded together with the top-level node.

<<<<<<< HEAD
=======
  kj::Vector<Orphan<schema::Node>> paramStructs;
  // If this is an interface, these are the auto-generated structs representing params and results.

>>>>>>> 73a3347b
  struct UnfinishedValue {
    ValueExpression::Reader source;
    schema::Type::Reader type;
    schema::Value::Builder target;
  };
  kj::Vector<UnfinishedValue> unfinishedValues;
  // List of values in `wipNode` which have not yet been interpreted, because they are structs
  // or lists and as such interpreting them require using the types' schemas (to take advantage
  // of the dynamic API).  Once bootstrap schemas have been built, they can be used to interpret
  // these values.

  void compileNode(Declaration::Reader decl, schema::Node::Builder builder);

  void compileConst(Declaration::Const::Reader decl, schema::Node::Const::Builder builder);
  void compileAnnotation(Declaration::Annotation::Reader decl,
                         schema::Node::Annotation::Builder builder);

  class DuplicateNameDetector;
  class DuplicateOrdinalDetector;
  class StructLayout;
  class StructTranslator;

  void compileEnum(Void decl, List<Declaration>::Reader members,
                   schema::Node::Builder builder);
  void compileStruct(Void decl, List<Declaration>::Reader members,
                     schema::Node::Builder builder);
<<<<<<< HEAD
  void compileInterface(Void decl, List<Declaration>::Reader members,
=======
  void compileInterface(Declaration::Interface::Reader decl,
                        List<Declaration>::Reader members,
>>>>>>> 73a3347b
                        schema::Node::Builder builder);
  // The `members` arrays contain only members with ordinal numbers, in code order.  Other members
  // are handled elsewhere.

  uint64_t compileParamList(kj::StringPtr methodName, uint16_t ordinal, bool isResults,
                            Declaration::ParamList::Reader paramList);
  // Compile a param (or result) list and return the type ID of the struct type.

  bool compileType(TypeExpression::Reader source, schema::Type::Builder target);
  // Returns false if there was a problem, in which case value expressions of this type should
  // not be parsed.

  void compileDefaultDefaultValue(schema::Type::Reader type, schema::Value::Builder target);
  // Initializes `target` to contain the "default default" value for `type`.

  void compileBootstrapValue(ValueExpression::Reader source, schema::Type::Reader type,
                             schema::Value::Builder target);
  // Calls compileValue() if this value should be interpreted at bootstrap time.  Otheriwse,
  // adds the value to `unfinishedValues` for later evaluation.

  void compileValue(ValueExpression::Reader source, schema::Type::Reader type,
                    schema::Value::Builder target, bool isBootstrap);
  // Interprets the value expression and initializes `target` with the result.

  kj::Maybe<DynamicValue::Reader> readConstant(DeclName::Reader name, bool isBootstrap);
  // Get the value of the given constant.  May return null if some error occurs, which will already
  // have been reported.

  kj::Maybe<ListSchema> makeListSchemaOf(schema::Type::Reader elementType);
  // Construct a list schema representing a list of elements of the given type.  May return null if
  // some error occurs, which will already have been reported.

  Orphan<List<schema::Annotation>> compileAnnotationApplications(
      List<Declaration::AnnotationApplication>::Reader annotations,
      kj::StringPtr targetsFlagName);
};

class ValueTranslator {
public:
  class Resolver {
  public:
    virtual kj::Maybe<Schema> resolveType(uint64_t id) = 0;
    virtual kj::Maybe<DynamicValue::Reader> resolveConstant(DeclName::Reader name) = 0;
  };

<<<<<<< HEAD
  ValueTranslator(Resolver& resolver, const ErrorReporter& errorReporter, Orphanage orphanage)
=======
  ValueTranslator(Resolver& resolver, ErrorReporter& errorReporter, Orphanage orphanage)
>>>>>>> 73a3347b
      : resolver(resolver), errorReporter(errorReporter), orphanage(orphanage) {}

  kj::Maybe<Orphan<DynamicValue>> compileValue(
      ValueExpression::Reader src, schema::Type::Reader type);

private:
  Resolver& resolver;
<<<<<<< HEAD
  const ErrorReporter& errorReporter;
=======
  ErrorReporter& errorReporter;
>>>>>>> 73a3347b
  Orphanage orphanage;

  Orphan<DynamicValue> compileValueInner(ValueExpression::Reader src, schema::Type::Reader type);
  // Helper for compileValue().

  void fillStructValue(DynamicStruct::Builder builder,
                       List<ValueExpression::FieldAssignment>::Reader assignments);
  // Interprets the given assignments and uses them to fill in the given struct builder.

  kj::String makeNodeName(uint64_t id);
  kj::String makeTypeName(schema::Type::Reader type);

  kj::Maybe<ListSchema> makeListSchemaOf(schema::Type::Reader elementType);
};

}  // namespace compiler
}  // namespace capnp

#endif  // CAPNP_COMPILER_NODE_TRANSLATOR_H_<|MERGE_RESOLUTION|>--- conflicted
+++ resolved
@@ -90,11 +90,7 @@
     kj::Array<schema::Node::Reader> auxNodes;
     // Auxiliary nodes that were produced when translating this node and should be loaded along
     // with it.  In particular, structs that contain groups (or named unions) spawn extra nodes
-<<<<<<< HEAD
-    // representing those.
-=======
     // representing those, and interfaces spawn struct nodes representing method params/results.
->>>>>>> 73a3347b
   };
 
   NodeSet getBootstrapNode();
@@ -111,13 +107,8 @@
   // bootstrap node) and return it.
 
 private:
-<<<<<<< HEAD
-  const Resolver& resolver;
-  const ErrorReporter& errorReporter;
-=======
   Resolver& resolver;
   ErrorReporter& errorReporter;
->>>>>>> 73a3347b
   Orphanage orphanage;
   bool compileAnnotations;
 
@@ -128,12 +119,9 @@
   // If this is a struct node and it contains groups, these are the nodes for those groups,  which
   // must be loaded together with the top-level node.
 
-<<<<<<< HEAD
-=======
   kj::Vector<Orphan<schema::Node>> paramStructs;
   // If this is an interface, these are the auto-generated structs representing params and results.
 
->>>>>>> 73a3347b
   struct UnfinishedValue {
     ValueExpression::Reader source;
     schema::Type::Reader type;
@@ -160,12 +148,8 @@
                    schema::Node::Builder builder);
   void compileStruct(Void decl, List<Declaration>::Reader members,
                      schema::Node::Builder builder);
-<<<<<<< HEAD
-  void compileInterface(Void decl, List<Declaration>::Reader members,
-=======
   void compileInterface(Declaration::Interface::Reader decl,
                         List<Declaration>::Reader members,
->>>>>>> 73a3347b
                         schema::Node::Builder builder);
   // The `members` arrays contain only members with ordinal numbers, in code order.  Other members
   // are handled elsewhere.
@@ -211,11 +195,7 @@
     virtual kj::Maybe<DynamicValue::Reader> resolveConstant(DeclName::Reader name) = 0;
   };
 
-<<<<<<< HEAD
-  ValueTranslator(Resolver& resolver, const ErrorReporter& errorReporter, Orphanage orphanage)
-=======
   ValueTranslator(Resolver& resolver, ErrorReporter& errorReporter, Orphanage orphanage)
->>>>>>> 73a3347b
       : resolver(resolver), errorReporter(errorReporter), orphanage(orphanage) {}
 
   kj::Maybe<Orphan<DynamicValue>> compileValue(
@@ -223,11 +203,7 @@
 
 private:
   Resolver& resolver;
-<<<<<<< HEAD
-  const ErrorReporter& errorReporter;
-=======
   ErrorReporter& errorReporter;
->>>>>>> 73a3347b
   Orphanage orphanage;
 
   Orphan<DynamicValue> compileValueInner(ValueExpression::Reader src, schema::Type::Reader type);
