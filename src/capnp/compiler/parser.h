--- conflicted
+++ resolved
@@ -48,12 +48,9 @@
 
 uint64_t generateGroupId(uint64_t parentId, uint16_t groupIndex);
 // Generate the ID for a group within a struct.
-<<<<<<< HEAD
-=======
 
 uint64_t generateMethodParamsId(uint64_t parentId, uint16_t methodOrdinal, bool isResults);
 // Generate the ID for a struct representing method params / results.
->>>>>>> 73a3347b
 //
 // TODO(cleanup):  Move generate*Id() somewhere more sensible.
 
