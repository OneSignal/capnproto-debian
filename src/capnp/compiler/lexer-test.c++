--- conflicted
+++ resolved
@@ -72,22 +72,14 @@
 TEST(Lexer, Tokens) {
   EXPECT_STREQ(
       "(tokens = ["
-<<<<<<< HEAD
-        "(identifier = 'foo', endByte = 3), "
-=======
         "(identifier = 'foo', startByte = 0, endByte = 3), "
->>>>>>> 73a3347b
         "(identifier = 'bar', startByte = 4, endByte = 7)"
       "])",
       doLex<LexedTokens>("foo bar").cStr());
 
   EXPECT_STREQ(
       "(tokens = ["
-<<<<<<< HEAD
-        "(identifier = 'foo', endByte = 3), "
-=======
         "(identifier = 'foo', startByte = 0, endByte = 3), "
->>>>>>> 73a3347b
         "(identifier = 'bar', startByte = 15, endByte = 18)"
       "])",
       doLex<LexedTokens>("foo # comment\n bar").cStr());
@@ -116,11 +108,7 @@
             "(identifier = 'corge', startByte = 19, endByte = 24), "
             "(identifier = 'grault', startByte = 25, endByte = 31)"
           "]"
-<<<<<<< HEAD
-        "], endByte = 32)"
-=======
         "], startByte = 0, endByte = 32)"
->>>>>>> 73a3347b
       "])",
       doLex<LexedTokens>("(foo bar, baz qux, corge grault)").cStr());
 
@@ -131,11 +119,7 @@
             "(identifier = 'foo', startByte = 1, endByte = 4), "
             "(identifier = 'bar', startByte = 5, endByte = 8)"
           "]"
-<<<<<<< HEAD
-        "], endByte = 9)"
-=======
         "], startByte = 0, endByte = 9)"
->>>>>>> 73a3347b
       "])",
       doLex<LexedTokens>("(foo bar)").cStr());
 
@@ -143,11 +127,7 @@
   // list.
   EXPECT_STREQ(
       "(tokens = ["
-<<<<<<< HEAD
-        "(parenthesizedList = [], endByte = 4)"
-=======
         "(parenthesizedList = [], startByte = 0, endByte = 4)"
->>>>>>> 73a3347b
       "])",
       doLex<LexedTokens>("(  )").cStr());
 
@@ -164,11 +144,7 @@
             "(identifier = 'corge', startByte = 19, endByte = 24), "
             "(identifier = 'grault', startByte = 25, endByte = 31)"
           "]"
-<<<<<<< HEAD
-        "], endByte = 32)"
-=======
         "], startByte = 0, endByte = 32)"
->>>>>>> 73a3347b
       "])",
       doLex<LexedTokens>("[foo bar, baz qux, corge grault]").cStr());
 
@@ -186,22 +162,14 @@
               "]"
             "], startByte = 6, endByte = 16)"
           "]"
-<<<<<<< HEAD
-        "], endByte = 17), "
-=======
         "], startByte = 0, endByte = 17), "
->>>>>>> 73a3347b
         "(identifier = 'qux', startByte = 18, endByte = 21)"
       "])",
       doLex<LexedTokens>("[foo, (bar, baz)] qux").cStr());
 
   EXPECT_STREQ(
       "(tokens = ["
-<<<<<<< HEAD
-        "(identifier = 'foo', endByte = 3), "
-=======
         "(identifier = 'foo', startByte = 0, endByte = 3), "
->>>>>>> 73a3347b
         "(identifier = 'bar', startByte = 7, endByte = 10)"
       "])",
       doLex<LexedTokens>("foo\n\r\t\vbar").cStr());
@@ -211,31 +179,15 @@
   EXPECT_STREQ(
       "(statements = ["
         "(tokens = ["
-<<<<<<< HEAD
-          "(identifier = 'foo', endByte = 3), "
-          "(identifier = 'bar', startByte = 4, endByte = 7)"
-        "], endByte = 8)"
-=======
           "(identifier = 'foo', startByte = 0, endByte = 3), "
           "(identifier = 'bar', startByte = 4, endByte = 7)"
         "], line = void, startByte = 0, endByte = 8)"
->>>>>>> 73a3347b
       "])",
       doLex<LexedStatements>("foo bar;").cStr());
 
   EXPECT_STREQ(
       "(statements = ["
         "(tokens = ["
-<<<<<<< HEAD
-          "(identifier = 'foo', endByte = 3)"
-        "], endByte = 4), "
-        "(tokens = ["
-          "(identifier = 'bar', startByte = 5, endByte = 8)"
-        "], startByte = 5, endByte = 9), "
-        "(tokens = ["
-          "(identifier = 'baz', startByte = 10, endByte = 13)"
-        "], startByte = 10, endByte = 14)"
-=======
           "(identifier = 'foo', startByte = 0, endByte = 3)"
         "], line = void, startByte = 0, endByte = 4), "
         "(tokens = ["
@@ -244,7 +196,6 @@
         "(tokens = ["
           "(identifier = 'baz', startByte = 10, endByte = 13)"
         "], line = void, startByte = 10, endByte = 14)"
->>>>>>> 73a3347b
       "])",
       doLex<LexedStatements>("foo; bar; baz; ").cStr());
 
@@ -252,27 +203,11 @@
       "(statements = ["
         "("
           "tokens = ["
-<<<<<<< HEAD
-            "(identifier = 'foo', endByte = 3)"
-=======
-            "(identifier = 'foo', startByte = 0, endByte = 3)"
->>>>>>> 73a3347b
+            "(identifier = 'foo', startByte = 0, endByte = 3)"
           "], "
           "block = ["
             "(tokens = ["
               "(identifier = 'bar', startByte = 5, endByte = 8)"
-<<<<<<< HEAD
-            "], startByte = 5, endByte = 9), "
-            "(tokens = ["
-              "(identifier = 'baz', startByte = 10, endByte = 13)"
-            "], startByte = 10, endByte = 14)"
-          "], "
-          "endByte = 15"
-        "), "
-        "(tokens = ["
-          "(identifier = 'qux', startByte = 16, endByte = 19)"
-        "], startByte = 16, endByte = 20)"
-=======
             "], line = void, startByte = 5, endByte = 9), "
             "(tokens = ["
               "(identifier = 'baz', startByte = 10, endByte = 13)"
@@ -283,7 +218,6 @@
         "(tokens = ["
           "(identifier = 'qux', startByte = 16, endByte = 19)"
         "], line = void, startByte = 16, endByte = 20)"
->>>>>>> 73a3347b
       "])",
       doLex<LexedStatements>("foo {bar; baz;} qux;").cStr());
 }
@@ -293,11 +227,7 @@
       "(statements = ["
         "("
           "tokens = ["
-<<<<<<< HEAD
-            "(identifier = 'foo', endByte = 3)"
-=======
-            "(identifier = 'foo', startByte = 0, endByte = 3)"
->>>>>>> 73a3347b
+            "(identifier = 'foo', startByte = 0, endByte = 3)"
           "], "
           "line = void, "
           "docComment = 'blah blah\\n', "
@@ -310,11 +240,7 @@
       "(statements = ["
         "("
           "tokens = ["
-<<<<<<< HEAD
-            "(identifier = 'foo', endByte = 3)"
-=======
-            "(identifier = 'foo', startByte = 0, endByte = 3)"
->>>>>>> 73a3347b
+            "(identifier = 'foo', startByte = 0, endByte = 3)"
           "], "
           "line = void, "
           "docComment = 'blah blah\\n', "
@@ -327,11 +253,7 @@
       "(statements = ["
         "("
           "tokens = ["
-<<<<<<< HEAD
-            "(identifier = 'foo', endByte = 3)"
-=======
-            "(identifier = 'foo', startByte = 0, endByte = 3)"
->>>>>>> 73a3347b
+            "(identifier = 'foo', startByte = 0, endByte = 3)"
           "], "
           "line = void, "
           "docComment = ' blah blah\\n', "
@@ -344,11 +266,7 @@
       "(statements = ["
         "("
           "tokens = ["
-<<<<<<< HEAD
-            "(identifier = 'foo', endByte = 3)"
-=======
-            "(identifier = 'foo', startByte = 0, endByte = 3)"
->>>>>>> 73a3347b
+            "(identifier = 'foo', startByte = 0, endByte = 3)"
           "], "
           "line = void, "
           "docComment = 'blah blah\\n', "
@@ -361,11 +279,7 @@
       "(statements = ["
         "("
           "tokens = ["
-<<<<<<< HEAD
-            "(identifier = 'foo', endByte = 3)"
-=======
-            "(identifier = 'foo', startByte = 0, endByte = 3)"
->>>>>>> 73a3347b
+            "(identifier = 'foo', startByte = 0, endByte = 3)"
           "], "
           "line = void, "
           "startByte = 0, endByte = 4"
@@ -377,11 +291,7 @@
       "(statements = ["
         "("
           "tokens = ["
-<<<<<<< HEAD
-            "(identifier = 'foo', endByte = 3)"
-=======
-            "(identifier = 'foo', startByte = 0, endByte = 3)"
->>>>>>> 73a3347b
+            "(identifier = 'foo', startByte = 0, endByte = 3)"
           "], "
           "line = void, "
           "docComment = 'bar baz\\nqux corge\\n', "
@@ -394,37 +304,22 @@
       "(statements = ["
         "("
           "tokens = ["
-<<<<<<< HEAD
-            "(identifier = 'foo', endByte = 3)"
-=======
-            "(identifier = 'foo', startByte = 0, endByte = 3)"
->>>>>>> 73a3347b
+            "(identifier = 'foo', startByte = 0, endByte = 3)"
           "], "
           "block = ["
             "(tokens = ["
               "(identifier = 'bar', startByte = 17, endByte = 20)"
-<<<<<<< HEAD
-            "], docComment = 'hi\\n', startByte = 17, endByte = 27), "
-            "(tokens = ["
-              "(identifier = 'baz', startByte = 28, endByte = 31)"
-            "], startByte = 28, endByte = 32)"
-=======
             "], line = void, docComment = 'hi\\n', startByte = 17, endByte = 27), "
             "(tokens = ["
               "(identifier = 'baz', startByte = 28, endByte = 31)"
             "], line = void, startByte = 28, endByte = 32)"
->>>>>>> 73a3347b
           "], "
           "docComment = 'blah blah\\n', "
           "startByte = 0, endByte = 44"
         "), "
         "(tokens = ["
           "(identifier = 'qux', startByte = 44, endByte = 47)"
-<<<<<<< HEAD
-        "], startByte = 44, endByte = 48)"
-=======
         "], line = void, startByte = 44, endByte = 48)"
->>>>>>> 73a3347b
       "])",
       doLex<LexedStatements>("foo {# blah blah\nbar; # hi\n baz;} # ignored\nqux;").cStr());
 
@@ -432,37 +327,22 @@
       "(statements = ["
         "("
           "tokens = ["
-<<<<<<< HEAD
-            "(identifier = 'foo', endByte = 3)"
-=======
-            "(identifier = 'foo', startByte = 0, endByte = 3)"
->>>>>>> 73a3347b
+            "(identifier = 'foo', startByte = 0, endByte = 3)"
           "], "
           "block = ["
             "(tokens = ["
               "(identifier = 'bar', startByte = 5, endByte = 8)"
-<<<<<<< HEAD
-            "], startByte = 5, endByte = 9), "
-            "(tokens = ["
-              "(identifier = 'baz', startByte = 10, endByte = 13)"
-            "], startByte = 10, endByte = 14)"
-=======
             "], line = void, startByte = 5, endByte = 9), "
             "(tokens = ["
               "(identifier = 'baz', startByte = 10, endByte = 13)"
             "], line = void, startByte = 10, endByte = 14)"
->>>>>>> 73a3347b
           "], "
           "docComment = 'late comment\\n', "
           "startByte = 0, endByte = 31"
         "), "
         "(tokens = ["
           "(identifier = 'qux', startByte = 31, endByte = 34)"
-<<<<<<< HEAD
-        "], startByte = 31, endByte = 35)"
-=======
         "], line = void, startByte = 31, endByte = 35)"
->>>>>>> 73a3347b
       "])",
       doLex<LexedStatements>("foo {bar; baz;}\n# late comment\nqux;").cStr());
 }
