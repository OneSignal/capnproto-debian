// Copyright (c) 2013, Kenton Varda <temporal@gmail.com>
// All rights reserved.
//
// Redistribution and use in source and binary forms, with or without
// modification, are permitted provided that the following conditions are met:
//
// 1. Redistributions of source code must retain the above copyright notice, this
//    list of conditions and the following disclaimer.
// 2. Redistributions in binary form must reproduce the above copyright notice,
//    this list of conditions and the following disclaimer in the documentation
//    and/or other materials provided with the distribution.
//
// THIS SOFTWARE IS PROVIDED BY THE COPYRIGHT HOLDERS AND CONTRIBUTORS "AS IS" AND
// ANY EXPRESS OR IMPLIED WARRANTIES, INCLUDING, BUT NOT LIMITED TO, THE IMPLIED
// WARRANTIES OF MERCHANTABILITY AND FITNESS FOR A PARTICULAR PURPOSE ARE
// DISCLAIMED. IN NO EVENT SHALL THE COPYRIGHT OWNER OR CONTRIBUTORS BE LIABLE FOR
// ANY DIRECT, INDIRECT, INCIDENTAL, SPECIAL, EXEMPLARY, OR CONSEQUENTIAL DAMAGES
// (INCLUDING, BUT NOT LIMITED TO, PROCUREMENT OF SUBSTITUTE GOODS OR SERVICES;
// LOSS OF USE, DATA, OR PROFITS; OR BUSINESS INTERRUPTION) HOWEVER CAUSED AND
// ON ANY THEORY OF LIABILITY, WHETHER IN CONTRACT, STRICT LIABILITY, OR TORT
// (INCLUDING NEGLIGENCE OR OTHERWISE) ARISING IN ANY WAY OUT OF THE USE OF THIS
// SOFTWARE, EVEN IF ADVISED OF THE POSSIBILITY OF SUCH DAMAGE.

#ifndef ERROR_REPORTER_H_
#define ERROR_REPORTER_H_

#include "../common.h"
#include <kj/string.h>
#include <kj/exception.h>
#include <kj/vector.h>

namespace capnp {
namespace compiler {

class ErrorReporter {
  // Callback for reporting errors within a particular file.

public:
<<<<<<< HEAD
  virtual void addError(uint32_t startByte, uint32_t endByte, kj::StringPtr message) const = 0;
=======
  virtual void addError(uint32_t startByte, uint32_t endByte, kj::StringPtr message) = 0;
>>>>>>> 73a3347b
  // Report an error at the given location in the input text.  `startByte` and `endByte` indicate
  // the span of text that is erroneous.  They may be equal, in which case the parser was only
  // able to identify where the error begins, not where it ends.

  template <typename T>
  inline void addErrorOn(T&& decl, kj::StringPtr message) {
    // Works for any `T` that defines `getStartByte()` and `getEndByte()` methods, which many
    // of the Cap'n Proto types defined in `grammar.capnp` do.

    addError(decl.getStartByte(), decl.getEndByte(), message);
  }

  virtual bool hadErrors() = 0;
  // Return true if any errors have been reported, globally.  The main use case for this callback
  // is to inhibit the reporting of errors which may have been caused by previous errors, or to
  // allow the compiler to bail out entirely if it gets confused and thinks this could be because
  // of previous errors.
};

class GlobalErrorReporter {
  // Callback for reporting errors in any file.

public:
  struct SourcePos {
    uint byte;
    uint line;
    uint column;
  };

  virtual void addError(kj::StringPtr file, SourcePos start, SourcePos end,
                        kj::StringPtr message) = 0;
  // Report an error at the given location in the given file.

  virtual bool hadErrors() = 0;
  // Return true if any errors have been reported, globally.  The main use case for this callback
  // is to inhibit the reporting of errors which may have been caused by previous errors, or to
  // allow the compiler to bail out entirely if it gets confused and thinks this could be because
  // of previous errors.
};

class LineBreakTable {
public:
  LineBreakTable(kj::ArrayPtr<const char> content);

  GlobalErrorReporter::SourcePos toSourcePos(uint32_t byteOffset) const;

private:
  kj::Vector<uint> lineBreaks;
  // Byte offsets of the first byte in each source line.  The first element is always zero.
  // Initialized the first time the module is loaded.
};

}  // namespace compiler
}  // namespace capnp

#endif  // ERROR_REPORTER_H_<|MERGE_RESOLUTION|>--- conflicted
+++ resolved
@@ -36,11 +36,7 @@
   // Callback for reporting errors within a particular file.
 
 public:
-<<<<<<< HEAD
-  virtual void addError(uint32_t startByte, uint32_t endByte, kj::StringPtr message) const = 0;
-=======
   virtual void addError(uint32_t startByte, uint32_t endByte, kj::StringPtr message) = 0;
->>>>>>> 73a3347b
   // Report an error at the given location in the input text.  `startByte` and `endByte` indicate
   // the span of text that is erroneous.  They may be equal, in which case the parser was only
   // able to identify where the error begins, not where it ends.
