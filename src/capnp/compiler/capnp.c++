--- conflicted
+++ resolved
@@ -298,11 +298,7 @@
   }
 
 private:
-<<<<<<< HEAD
-  kj::Maybe<const Module&> loadModule(kj::StringPtr file) {
-=======
   kj::Maybe<Module&> loadModule(kj::StringPtr file) {
->>>>>>> 73a3347b
     size_t longestPrefix = 0;
 
     for (auto& prefix: sourcePrefixes) {
@@ -1200,11 +1196,7 @@
   void writeFlat(DynamicStruct::Reader value, kj::BufferedOutputStream& output) {
     // Always copy the message to a flat array so that the output is predictable (one segment,
     // in canonical order).
-<<<<<<< HEAD
-    size_t size = value.totalSizeInWords() + 1;
-=======
     size_t size = value.totalSize().wordCount + 1;
->>>>>>> 73a3347b
     kj::Array<word> space = kj::heapArray<word>(size);
     memset(space.begin(), 0, size * sizeof(word));
     FlatMessageBuilder flatMessage(space);
@@ -1226,20 +1218,12 @@
                          kj::ArrayPtr<const char> content)
       : globalReporter(globalReporter), lineBreaks(content) {}
 
-<<<<<<< HEAD
-    void addError(uint32_t startByte, uint32_t endByte, kj::StringPtr message) const override {
-=======
     void addError(uint32_t startByte, uint32_t endByte, kj::StringPtr message) override {
->>>>>>> 73a3347b
       globalReporter.addError("<stdin>", lineBreaks.toSourcePos(startByte),
                               lineBreaks.toSourcePos(endByte), message);
     }
 
-<<<<<<< HEAD
-    bool hadErrors() const override {
-=======
     bool hadErrors() override {
->>>>>>> 73a3347b
       return globalReporter.hadErrors();
     }
 
@@ -1250,11 +1234,7 @@
 
   class ValueResolverGlue final: public ValueTranslator::Resolver {
   public:
-<<<<<<< HEAD
-    ValueResolverGlue(const SchemaLoader& loader, const ErrorReporter& errorReporter)
-=======
     ValueResolverGlue(const SchemaLoader& loader, ErrorReporter& errorReporter)
->>>>>>> 73a3347b
         : loader(loader), errorReporter(errorReporter) {}
 
     kj::Maybe<Schema> resolveType(uint64_t id) {
@@ -1286,11 +1266,7 @@
 
   private:
     const SchemaLoader& loader;
-<<<<<<< HEAD
-    const ErrorReporter& errorReporter;
-=======
     ErrorReporter& errorReporter;
->>>>>>> 73a3347b
   };
 
 public:
@@ -1350,11 +1326,7 @@
   struct SourceFile {
     uint64_t id;
     kj::StringPtr name;
-<<<<<<< HEAD
-    const Module* module;
-=======
     Module* module;
->>>>>>> 73a3347b
   };
 
   kj::Vector<SourceFile> sourceFiles;
