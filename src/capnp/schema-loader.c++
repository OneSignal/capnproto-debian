// Copyright (c) 2013, Kenton Varda <temporal@gmail.com>
// All rights reserved.
//
// Redistribution and use in source and binary forms, with or without
// modification, are permitted provided that the following conditions are met:
//
// 1. Redistributions of source code must retain the above copyright notice, this
//    list of conditions and the following disclaimer.
// 2. Redistributions in binary form must reproduce the above copyright notice,
//    this list of conditions and the following disclaimer in the documentation
//    and/or other materials provided with the distribution.
//
// THIS SOFTWARE IS PROVIDED BY THE COPYRIGHT HOLDERS AND CONTRIBUTORS "AS IS" AND
// ANY EXPRESS OR IMPLIED WARRANTIES, INCLUDING, BUT NOT LIMITED TO, THE IMPLIED
// WARRANTIES OF MERCHANTABILITY AND FITNESS FOR A PARTICULAR PURPOSE ARE
// DISCLAIMED. IN NO EVENT SHALL THE COPYRIGHT OWNER OR CONTRIBUTORS BE LIABLE FOR
// ANY DIRECT, INDIRECT, INCIDENTAL, SPECIAL, EXEMPLARY, OR CONSEQUENTIAL DAMAGES
// (INCLUDING, BUT NOT LIMITED TO, PROCUREMENT OF SUBSTITUTE GOODS OR SERVICES;
// LOSS OF USE, DATA, OR PROFITS; OR BUSINESS INTERRUPTION) HOWEVER CAUSED AND
// ON ANY THEORY OF LIABILITY, WHETHER IN CONTRACT, STRICT LIABILITY, OR TORT
// (INCLUDING NEGLIGENCE OR OTHERWISE) ARISING IN ANY WAY OUT OF THE USE OF THIS
// SOFTWARE, EVEN IF ADVISED OF THE POSSIBILITY OF SUCH DAMAGE.

#define CAPNP_PRIVATE
#include "schema-loader.h"
#include <unordered_map>
#include <map>
#include "message.h"
#include "arena.h"
#include <kj/debug.h>
#include <kj/exception.h>
#include <kj/arena.h>
#include <kj/vector.h>
#include <algorithm>

namespace capnp {

bool hasDiscriminantValue(const schema::Field::Reader& reader) {
  return reader.getDiscriminantValue() != schema::Field::NO_DISCRIMINANT;
}

class SchemaLoader::InitializerImpl: public _::RawSchema::Initializer {
public:
  inline explicit InitializerImpl(const SchemaLoader& loader): loader(loader), callback(nullptr) {}
  inline InitializerImpl(const SchemaLoader& loader, const LazyLoadCallback& callback)
      : loader(loader), callback(callback) {}

  inline kj::Maybe<const LazyLoadCallback&> getCallback() const { return callback; }

  void init(const _::RawSchema* schema) const override;

  inline bool operator==(decltype(nullptr)) const { return callback == nullptr; }

private:
  const SchemaLoader& loader;
  kj::Maybe<const LazyLoadCallback&> callback;
};

class SchemaLoader::Impl {
public:
  inline explicit Impl(const SchemaLoader& loader): initializer(loader) {}
  inline Impl(const SchemaLoader& loader, const LazyLoadCallback& callback)
      : initializer(loader, callback) {}

  _::RawSchema* load(const schema::Node::Reader& reader, bool isPlaceholder);

  _::RawSchema* loadNative(const _::RawSchema* nativeSchema);

  _::RawSchema* loadEmpty(uint64_t id, kj::StringPtr name, schema::Node::Which kind,
                          bool isPlaceholder);
  // Create a dummy empty schema of the given kind for the given id and load it.

  struct TryGetResult {
    _::RawSchema* schema;
    kj::Maybe<const LazyLoadCallback&> callback;
  };

  TryGetResult tryGet(uint64_t typeId) const;
  kj::Array<Schema> getAllLoaded() const;

  void requireStructSize(uint64_t id, uint dataWordCount, uint pointerCount,
                         schema::ElementSize preferredListEncoding);
  // Require any struct nodes loaded with this ID -- in the past and in the future -- to have at
  // least the given sizes.  Struct nodes that don't comply will simply be rewritten to comply.
  // This is used to ensure that parents of group nodes have at least the size of the group node,
  // so that allocating a struct that contains a group then getting the group node and setting
  // its fields can't possibly write outside of the allocated space.

  kj::Arena arena;

private:
  std::unordered_map<uint64_t, _::RawSchema*> schemas;

  struct RequiredSize {
    uint16_t dataWordCount;
    uint16_t pointerCount;
    schema::ElementSize preferredListEncoding;
  };
  std::unordered_map<uint64_t, RequiredSize> structSizeRequirements;

  InitializerImpl initializer;

  kj::ArrayPtr<word> makeUncheckedNode(schema::Node::Reader node);
  // Construct a copy of the given schema node, allocated as a single-segment ("unchecked") node
  // within the loader's arena.

  kj::ArrayPtr<word> makeUncheckedNodeEnforcingSizeRequirements(schema::Node::Reader node);
  // Like makeUncheckedNode() but if structSizeRequirements has a requirement for this node which
  // is larger than the node claims to be, the size will be edited to comply.  This should be rare.
  // If the incoming node is not a struct, any struct size requirements will be ignored, but if
  // such requirements exist, this indicates an inconsistency that could cause exceptions later on
  // (but at least can't cause memory corruption).

  kj::ArrayPtr<word> rewriteStructNodeWithSizes(
      schema::Node::Reader node, uint dataWordCount, uint pointerCount,
      schema::ElementSize preferredListEncoding);
  // Make a copy of the given node (which must be a struct node) and set its sizes to be the max
  // of what it said already and the given sizes.

  // If the encoded node does not meet the given struct size requirements, make a new copy that
  // does.
  void applyStructSizeRequirement(_::RawSchema* raw, uint dataWordCount, uint pointerCount,
                                  schema::ElementSize preferredListEncoding);
};

// =======================================================================================

inline static void verifyVoid(Void value) {}
// Calls to this will break if the parameter type changes to non-void.  We use this to detect
// when the code needs updating.

class SchemaLoader::Validator {
public:
  Validator(SchemaLoader::Impl& loader): loader(loader) {}

  bool validate(const schema::Node::Reader& node) {
    isValid = true;
    nodeName = node.getDisplayName();
    dependencies.clear();

    KJ_CONTEXT("validating schema node", nodeName, (uint)node.which());

    switch (node.which()) {
      case schema::Node::FILE:
        verifyVoid(node.getFile());
        break;
      case schema::Node::STRUCT:
        validate(node.getStruct(), node.getScopeId());
        break;
      case schema::Node::ENUM:
        validate(node.getEnum());
        break;
      case schema::Node::INTERFACE:
        validate(node.getInterface());
        break;
      case schema::Node::CONST:
        validate(node.getConst());
        break;
      case schema::Node::ANNOTATION:
        validate(node.getAnnotation());
        break;
    }

    // We accept and pass through node types we don't recognize.
    return isValid;
  }

  const _::RawSchema** makeDependencyArray(uint32_t* count) {
    *count = dependencies.size();
    kj::ArrayPtr<const _::RawSchema*> result =
        loader.arena.allocateArray<const _::RawSchema*>(*count);
    uint pos = 0;
    for (auto& dep: dependencies) {
      result[pos++] = dep.second;
    }
    KJ_DASSERT(pos == *count);
    return result.begin();
  }

  const uint16_t* makeMemberInfoArray(uint32_t* count) {
    *count = members.size();
    kj::ArrayPtr<uint16_t> result = loader.arena.allocateArray<uint16_t>(*count);
    uint pos = 0;
    for (auto& member: members) {
      result[pos++] = member.second;
    }
    KJ_DASSERT(pos == *count);
    return result.begin();
  }

  const uint16_t* makeMembersByDiscriminantArray() {
    return membersByDiscriminant.begin();
  }

private:
  SchemaLoader::Impl& loader;
  Text::Reader nodeName;
  bool isValid;
  std::map<uint64_t, _::RawSchema*> dependencies;

  // Maps name -> index for each member.
  std::map<Text::Reader, uint> members;

  kj::ArrayPtr<uint16_t> membersByDiscriminant;

#define VALIDATE_SCHEMA(condition, ...) \
  KJ_REQUIRE(condition, ##__VA_ARGS__) { isValid = false; return; }
#define FAIL_VALIDATE_SCHEMA(...) \
  KJ_FAIL_REQUIRE(__VA_ARGS__) { isValid = false; return; }

  void validateMemberName(kj::StringPtr name, uint index) {
    bool isNewName = members.insert(std::make_pair(name, index)).second;
    VALIDATE_SCHEMA(isNewName, "duplicate name", name);
  }

  void validate(const schema::Node::Struct::Reader& structNode, uint64_t scopeId) {
    uint dataSizeInBits;
    uint pointerCount;

    switch (structNode.getPreferredListEncoding()) {
      case schema::ElementSize::EMPTY:
        dataSizeInBits = 0;
        pointerCount = 0;
        break;
      case schema::ElementSize::BIT:
        dataSizeInBits = 1;
        pointerCount = 0;
        break;
      case schema::ElementSize::BYTE:
        dataSizeInBits = 8;
        pointerCount = 0;
        break;
      case schema::ElementSize::TWO_BYTES:
        dataSizeInBits = 16;
        pointerCount = 0;
        break;
      case schema::ElementSize::FOUR_BYTES:
        dataSizeInBits = 32;
        pointerCount = 0;
        break;
      case schema::ElementSize::EIGHT_BYTES:
        dataSizeInBits = 64;
        pointerCount = 0;
        break;
      case schema::ElementSize::POINTER:
        dataSizeInBits = 0;
        pointerCount = 1;
        break;
      case schema::ElementSize::INLINE_COMPOSITE:
        dataSizeInBits = structNode.getDataWordCount() * 64;
        pointerCount = structNode.getPointerCount();
        break;
      default:
        FAIL_VALIDATE_SCHEMA("invalid preferredListEncoding");
        dataSizeInBits = 0;
        pointerCount = 0;
        break;
    }

    VALIDATE_SCHEMA(structNode.getDataWordCount() == (dataSizeInBits + 63) / 64 &&
                    structNode.getPointerCount() == pointerCount,
                    "struct size does not match preferredListEncoding");

    auto fields = structNode.getFields();

    KJ_STACK_ARRAY(bool, sawCodeOrder, fields.size(), 32, 256);
    memset(sawCodeOrder.begin(), 0, sawCodeOrder.size() * sizeof(sawCodeOrder[0]));

    KJ_STACK_ARRAY(bool, sawDiscriminantValue, structNode.getDiscriminantCount(), 32, 256);
    memset(sawDiscriminantValue.begin(), 0,
           sawDiscriminantValue.size() * sizeof(sawDiscriminantValue[0]));

    if (structNode.getDiscriminantCount() > 0) {
      VALIDATE_SCHEMA(structNode.getDiscriminantCount() != 1,
                      "union must have at least two members");
      VALIDATE_SCHEMA(structNode.getDiscriminantCount() <= fields.size(),
                      "struct can't have more union fields than total fields");

      VALIDATE_SCHEMA((structNode.getDiscriminantOffset() + 1) * 16 <= dataSizeInBits,
                      "union discriminant is out-of-bounds");
    }

    membersByDiscriminant = loader.arena.allocateArray<uint16_t>(fields.size());
    uint discriminantPos = 0;
    uint nonDiscriminantPos = structNode.getDiscriminantCount();

    uint index = 0;
    uint nextOrdinal = 0;
    for (auto field: fields) {
      KJ_CONTEXT("validating struct field", field.getName());

      validateMemberName(field.getName(), index);
      VALIDATE_SCHEMA(field.getCodeOrder() < sawCodeOrder.size() &&
                      !sawCodeOrder[field.getCodeOrder()],
                      "invalid codeOrder");
      sawCodeOrder[field.getCodeOrder()] = true;

      auto ordinal = field.getOrdinal();
      if (ordinal.isExplicit()) {
        VALIDATE_SCHEMA(ordinal.getExplicit() >= nextOrdinal,
                        "fields were not ordered by ordinal");
        nextOrdinal = ordinal.getExplicit() + 1;
      }

<<<<<<< HEAD
      if (field.hasDiscriminantValue()) {
=======
      if (hasDiscriminantValue(field)) {
>>>>>>> 73a3347b
        VALIDATE_SCHEMA(field.getDiscriminantValue() < sawDiscriminantValue.size() &&
                        !sawDiscriminantValue[field.getDiscriminantValue()],
                        "invalid discriminantValue");
        sawDiscriminantValue[field.getDiscriminantValue()] = true;

        membersByDiscriminant[discriminantPos++] = index;
      } else {
        VALIDATE_SCHEMA(nonDiscriminantPos <= fields.size(),
                        "discriminantCount did not match fields");
        membersByDiscriminant[nonDiscriminantPos++] = index;
      }

      switch (field.which()) {
        case schema::Field::SLOT: {
          auto slot = field.getSlot();

          uint fieldBits = 0;
          bool fieldIsPointer = false;
          validate(slot.getType(), slot.getDefaultValue(), &fieldBits, &fieldIsPointer);
          VALIDATE_SCHEMA(fieldBits * (slot.getOffset() + 1) <= dataSizeInBits &&
                          fieldIsPointer * (slot.getOffset() + 1) <= pointerCount,
                          "field offset out-of-bounds",
                          slot.getOffset(), dataSizeInBits, pointerCount);

          break;
        }

        case schema::Field::GROUP:
          // Require that the group is a struct node.
          validateTypeId(field.getGroup().getTypeId(), schema::Node::STRUCT);
          break;
      }

      ++index;
    }

    // If the above code is correct, these should pass.
    KJ_ASSERT(discriminantPos == structNode.getDiscriminantCount());
    KJ_ASSERT(nonDiscriminantPos == fields.size());

    if (structNode.getIsGroup()) {
      VALIDATE_SCHEMA(scopeId != 0, "group node missing scopeId");

      // Require that the group's scope has at least the same size as the group, so that anyone
      // constructing an instance of the outer scope can safely read/write the group.
      loader.requireStructSize(scopeId, structNode.getDataWordCount(),
                               structNode.getPointerCount(),
                               structNode.getPreferredListEncoding());

      // Require that the parent type is a struct.
      validateTypeId(scopeId, schema::Node::STRUCT);
    }
  }

  void validate(const schema::Node::Enum::Reader& enumNode) {
    auto enumerants = enumNode.getEnumerants();
    KJ_STACK_ARRAY(bool, sawCodeOrder, enumerants.size(), 32, 256);
    memset(sawCodeOrder.begin(), 0, sawCodeOrder.size() * sizeof(sawCodeOrder[0]));

    uint index = 0;
    for (auto enumerant: enumerants) {
      validateMemberName(enumerant.getName(), index++);

      VALIDATE_SCHEMA(enumerant.getCodeOrder() < enumerants.size() &&
                      !sawCodeOrder[enumerant.getCodeOrder()],
                      "invalid codeOrder", enumerant.getName());
      sawCodeOrder[enumerant.getCodeOrder()] = true;
    }
  }

  void validate(const schema::Node::Interface::Reader& interfaceNode) {
<<<<<<< HEAD
=======
    for (auto extend: interfaceNode.getExtends()) {
      validateTypeId(extend, schema::Node::INTERFACE);
    }

>>>>>>> 73a3347b
    auto methods = interfaceNode.getMethods();
    KJ_STACK_ARRAY(bool, sawCodeOrder, methods.size(), 32, 256);
    memset(sawCodeOrder.begin(), 0, sawCodeOrder.size() * sizeof(sawCodeOrder[0]));

    uint index = 0;
    for (auto method: methods) {
      KJ_CONTEXT("validating method", method.getName());
      validateMemberName(method.getName(), index++);

      VALIDATE_SCHEMA(method.getCodeOrder() < methods.size() &&
                      !sawCodeOrder[method.getCodeOrder()],
                      "invalid codeOrder");
      sawCodeOrder[method.getCodeOrder()] = true;

      validateTypeId(method.getParamStructType(), schema::Node::STRUCT);
      validateTypeId(method.getResultStructType(), schema::Node::STRUCT);
    }
  }

  void validate(const schema::Node::Const::Reader& constNode) {
    uint dummy1;
    bool dummy2;
    validate(constNode.getType(), constNode.getValue(), &dummy1, &dummy2);
  }

  void validate(const schema::Node::Annotation::Reader& annotationNode) {
    validate(annotationNode.getType());
  }

  void validate(const schema::Type::Reader& type, const schema::Value::Reader& value,
                uint* dataSizeInBits, bool* isPointer) {
    validate(type);

    schema::Value::Which expectedValueType = schema::Value::VOID;
    bool hadCase = false;
    switch (type.which()) {
#define HANDLE_TYPE(name, bits, ptr) \
      case schema::Type::name: \
        expectedValueType = schema::Value::name; \
        *dataSizeInBits = bits; *isPointer = ptr; \
        hadCase = true; \
        break;
      HANDLE_TYPE(VOID, 0, false)
      HANDLE_TYPE(BOOL, 1, false)
      HANDLE_TYPE(INT8, 8, false)
      HANDLE_TYPE(INT16, 16, false)
      HANDLE_TYPE(INT32, 32, false)
      HANDLE_TYPE(INT64, 64, false)
      HANDLE_TYPE(UINT8, 8, false)
      HANDLE_TYPE(UINT16, 16, false)
      HANDLE_TYPE(UINT32, 32, false)
      HANDLE_TYPE(UINT64, 64, false)
      HANDLE_TYPE(FLOAT32, 32, false)
      HANDLE_TYPE(FLOAT64, 64, false)
      HANDLE_TYPE(TEXT, 0, true)
      HANDLE_TYPE(DATA, 0, true)
      HANDLE_TYPE(LIST, 0, true)
      HANDLE_TYPE(ENUM, 16, false)
      HANDLE_TYPE(STRUCT, 0, true)
      HANDLE_TYPE(INTERFACE, 0, true)
      HANDLE_TYPE(ANY_POINTER, 0, true)
#undef HANDLE_TYPE
    }

    if (hadCase) {
      VALIDATE_SCHEMA(value.which() == expectedValueType, "Value did not match type.",
                      (uint)value.which(), (uint)expectedValueType);
    }
  }

  void validate(const schema::Type::Reader& type) {
    switch (type.which()) {
      case schema::Type::VOID:
      case schema::Type::BOOL:
      case schema::Type::INT8:
      case schema::Type::INT16:
      case schema::Type::INT32:
      case schema::Type::INT64:
      case schema::Type::UINT8:
      case schema::Type::UINT16:
      case schema::Type::UINT32:
      case schema::Type::UINT64:
      case schema::Type::FLOAT32:
      case schema::Type::FLOAT64:
      case schema::Type::TEXT:
      case schema::Type::DATA:
<<<<<<< HEAD
      case schema::Type::OBJECT:
=======
      case schema::Type::ANY_POINTER:
>>>>>>> 73a3347b
        break;

      case schema::Type::STRUCT:
        validateTypeId(type.getStruct().getTypeId(), schema::Node::STRUCT);
        break;
      case schema::Type::ENUM:
        validateTypeId(type.getEnum().getTypeId(), schema::Node::ENUM);
        break;
      case schema::Type::INTERFACE:
        validateTypeId(type.getInterface().getTypeId(), schema::Node::INTERFACE);
        break;

      case schema::Type::LIST:
        validate(type.getList().getElementType());
        break;
    }

    // We intentionally allow unknown types.
  }

  void validateTypeId(uint64_t id, schema::Node::Which expectedKind) {
    _::RawSchema* existing = loader.tryGet(id).schema;
    if (existing != nullptr) {
      auto node = readMessageUnchecked<schema::Node>(existing->encodedNode);
      VALIDATE_SCHEMA(node.which() == expectedKind,
          "expected a different kind of node for this ID",
          id, (uint)expectedKind, (uint)node.which(), node.getDisplayName());
      dependencies.insert(std::make_pair(id, existing));
      return;
    }

    dependencies.insert(std::make_pair(id, loader.loadEmpty(
        id, kj::str("(unknown type used by ", nodeName , ")"), expectedKind, true)));
  }

#undef VALIDATE_SCHEMA
#undef FAIL_VALIDATE_SCHEMA
};

// =======================================================================================

class SchemaLoader::CompatibilityChecker {
public:
  CompatibilityChecker(SchemaLoader::Impl& loader): loader(loader) {}

  bool shouldReplace(const schema::Node::Reader& existingNode,
                     const schema::Node::Reader& replacement,
                     bool preferReplacementIfEquivalent) {
    this->existingNode = existingNode;
    this->replacementNode = replacement;

    KJ_CONTEXT("checking compatibility with previously-loaded node of the same id",
               existingNode.getDisplayName());

    KJ_DREQUIRE(existingNode.getId() == replacement.getId());

    nodeName = existingNode.getDisplayName();
    compatibility = EQUIVALENT;

    checkCompatibility(existingNode, replacement);

    // Prefer the newer schema.
    return preferReplacementIfEquivalent ? compatibility != OLDER : compatibility == NEWER;
  }

private:
  SchemaLoader::Impl& loader;
  Text::Reader nodeName;
  schema::Node::Reader existingNode;
  schema::Node::Reader replacementNode;

  enum Compatibility {
    EQUIVALENT,
    OLDER,
    NEWER,
    INCOMPATIBLE
  };
  Compatibility compatibility;

#define VALIDATE_SCHEMA(condition, ...) \
  KJ_REQUIRE(condition, ##__VA_ARGS__) { compatibility = INCOMPATIBLE; return; }
#define FAIL_VALIDATE_SCHEMA(...) \
  KJ_FAIL_REQUIRE(__VA_ARGS__) { compatibility = INCOMPATIBLE; return; }

  void replacementIsNewer() {
    switch (compatibility) {
      case EQUIVALENT:
        compatibility = NEWER;
        break;
      case OLDER:
        FAIL_VALIDATE_SCHEMA("Schema node contains some changes that are upgrades and some "
            "that are downgrades.  All changes must be in the same direction for compatibility.");
        break;
      case NEWER:
        break;
      case INCOMPATIBLE:
        break;
    }
  }

  void replacementIsOlder() {
    switch (compatibility) {
      case EQUIVALENT:
        compatibility = OLDER;
        break;
      case OLDER:
        break;
      case NEWER:
        FAIL_VALIDATE_SCHEMA("Schema node contains some changes that are upgrades and some "
            "that are downgrades.  All changes must be in the same direction for compatibility.");
        break;
      case INCOMPATIBLE:
        break;
    }
  }

  void checkCompatibility(const schema::Node::Reader& node,
                          const schema::Node::Reader& replacement) {
    // Returns whether `replacement` is equivalent, older than, newer than, or incompatible with
    // `node`.  If exceptions are enabled, this will throw an exception on INCOMPATIBLE.

    VALIDATE_SCHEMA(node.which() == replacement.which(),
                    "kind of declaration changed");

    // No need to check compatibility of the non-body parts of the node:
    // - Arbitrary renaming and moving between scopes is allowed.
    // - Annotations are ignored for compatibility purposes.

    switch (node.which()) {
      case schema::Node::FILE:
        verifyVoid(node.getFile());
        break;
      case schema::Node::STRUCT:
        checkCompatibility(node.getStruct(), replacement.getStruct(),
                           node.getScopeId(), replacement.getScopeId());
        break;
      case schema::Node::ENUM:
        checkCompatibility(node.getEnum(), replacement.getEnum());
        break;
      case schema::Node::INTERFACE:
        checkCompatibility(node.getInterface(), replacement.getInterface());
        break;
      case schema::Node::CONST:
        checkCompatibility(node.getConst(), replacement.getConst());
        break;
      case schema::Node::ANNOTATION:
        checkCompatibility(node.getAnnotation(), replacement.getAnnotation());
        break;
    }
  }

  void checkCompatibility(const schema::Node::Struct::Reader& structNode,
                          const schema::Node::Struct::Reader& replacement,
                          uint64_t scopeId, uint64_t replacementScopeId) {
    if (replacement.getDataWordCount() > structNode.getDataWordCount()) {
      replacementIsNewer();
    } else if (replacement.getDataWordCount() < structNode.getDataWordCount()) {
      replacementIsOlder();
    }
    if (replacement.getPointerCount() > structNode.getPointerCount()) {
      replacementIsNewer();
    } else if (replacement.getPointerCount() < structNode.getPointerCount()) {
      replacementIsOlder();
    }

    // We can do a simple comparison of preferredListEncoding here because the only case where it
    // isn't correct to compare this way is when one side is BIT/BYTE/*_BYTES while the other side
    // is POINTER, and if that were the case then the above comparisons would already have failed
    // or one of the nodes would have failed validation.
    if (replacement.getPreferredListEncoding() > structNode.getPreferredListEncoding()) {
      replacementIsNewer();
    } else if (replacement.getPreferredListEncoding() < structNode.getPreferredListEncoding()) {
      replacementIsOlder();
    }

    if (replacement.getDiscriminantCount() > structNode.getDiscriminantCount()) {
      replacementIsNewer();
    } else if (replacement.getDiscriminantCount() < structNode.getDiscriminantCount()) {
      replacementIsOlder();
    }

    if (replacement.getDiscriminantCount() > 0 && structNode.getDiscriminantCount() > 0) {
      VALIDATE_SCHEMA(replacement.getDiscriminantOffset() == structNode.getDiscriminantOffset(),
                      "union discriminant position changed");
    }

    // The shared members should occupy corresponding positions in the member lists, since the
    // lists are sorted by ordinal.
    auto fields = structNode.getFields();
    auto replacementFields = replacement.getFields();
    uint count = std::min(fields.size(), replacementFields.size());

    if (replacementFields.size() > fields.size()) {
      replacementIsNewer();
    } else if (replacementFields.size() < fields.size()) {
      replacementIsOlder();
    }

    for (uint i = 0; i < count; i++) {
      checkCompatibility(fields[i], replacementFields[i]);
    }

    // For the moment, we allow "upgrading" from non-group to group, mainly so that the
    // placeholders we generate for group parents (which in the absence of more info, we assume to
    // be non-groups) can be replaced with groups.
    //
    // TODO(cleanup):  The placeholder approach is really breaking down.  Maybe we need to maintain
    //   a list of expectations for nodes we haven't loaded yet.
    if (structNode.getIsGroup()) {
      if (replacement.getIsGroup()) {
        VALIDATE_SCHEMA(replacementScopeId == scopeId, "group node's scope changed");
      } else {
        replacementIsOlder();
      }
    } else {
      if (replacement.getIsGroup()) {
        replacementIsNewer();
      }
    }
  }

  void checkCompatibility(const schema::Field::Reader& field,
                          const schema::Field::Reader& replacement) {
    KJ_CONTEXT("comparing struct field", field.getName());

    // A field that is initially not in a union can be upgraded to be in one, as long as it has
    // discriminant 0.
<<<<<<< HEAD
    uint discriminant = field.hasDiscriminantValue() ? field.getDiscriminantValue() : 0;
    uint replacementDiscriminant =
        replacement.hasDiscriminantValue() ? replacement.getDiscriminantValue() : 0;
=======
    uint discriminant = hasDiscriminantValue(field) ? field.getDiscriminantValue() : 0;
    uint replacementDiscriminant =
        hasDiscriminantValue(replacement) ? replacement.getDiscriminantValue() : 0;
>>>>>>> 73a3347b
    VALIDATE_SCHEMA(discriminant == replacementDiscriminant, "Field discriminant changed.");

    switch (field.which()) {
      case schema::Field::SLOT: {
        auto slot = field.getSlot();

        switch (replacement.which()) {
          case schema::Field::SLOT: {
            auto replacementSlot = replacement.getSlot();

            checkCompatibility(slot.getType(), replacementSlot.getType(),
                               NO_UPGRADE_TO_STRUCT);
            checkDefaultCompatibility(slot.getDefaultValue(),
                                      replacementSlot.getDefaultValue());

            VALIDATE_SCHEMA(slot.getOffset() == replacementSlot.getOffset(),
                            "field position changed");
            break;
          }
          case schema::Field::GROUP:
            checkUpgradeToStruct(slot.getType(), replacement.getGroup().getTypeId(),
                                 existingNode, field);
            break;
        }

        break;
      }

      case schema::Field::GROUP:
        switch (replacement.which()) {
          case schema::Field::SLOT:
            checkUpgradeToStruct(replacement.getSlot().getType(), field.getGroup().getTypeId(),
                                 replacementNode, replacement);
            break;
          case schema::Field::GROUP:
            VALIDATE_SCHEMA(field.getGroup().getTypeId() == replacement.getGroup().getTypeId(),
                            "group id changed");
            break;
        }
        break;
    }
  }

  void checkCompatibility(const schema::Node::Enum::Reader& enumNode,
                          const schema::Node::Enum::Reader& replacement) {
    uint size = enumNode.getEnumerants().size();
    uint replacementSize = replacement.getEnumerants().size();
    if (replacementSize > size) {
      replacementIsNewer();
    } else if (replacementSize < size) {
      replacementIsOlder();
    }
  }

  void checkCompatibility(const schema::Node::Interface::Reader& interfaceNode,
                          const schema::Node::Interface::Reader& replacement) {
<<<<<<< HEAD
=======
    {
      // Check superclasses.

      kj::Vector<uint64_t> extends;
      kj::Vector<uint64_t> replacementExtends;
      for (uint64_t extend: interfaceNode.getExtends()) {
        extends.add(extend);
      }
      for (uint64_t extend: replacement.getExtends()) {
        replacementExtends.add(extend);
      }
      std::sort(extends.begin(), extends.end());
      std::sort(replacementExtends.begin(), replacementExtends.end());

      auto iter = extends.begin();
      auto replacementIter = replacementExtends.begin();

      while (iter != extends.end() || replacementIter != replacementExtends.end()) {
        if (iter == extends.end()) {
          replacementIsNewer();
          break;
        } else if (replacementIter == replacementExtends.end()) {
          replacementIsOlder();
          break;
        } else if (*iter < *replacementIter) {
          replacementIsOlder();
          ++iter;
        } else if (*iter > *replacementIter) {
          replacementIsNewer();
          ++replacementIter;
        } else {
          ++iter;
          ++replacementIter;
        }
      }
    }

>>>>>>> 73a3347b
    auto methods = interfaceNode.getMethods();
    auto replacementMethods = replacement.getMethods();

    if (replacementMethods.size() > methods.size()) {
      replacementIsNewer();
    } else if (replacementMethods.size() < methods.size()) {
      replacementIsOlder();
    }

    uint count = std::min(methods.size(), replacementMethods.size());

    for (uint i = 0; i < count; i++) {
      checkCompatibility(methods[i], replacementMethods[i]);
    }
  }

  void checkCompatibility(const schema::Method::Reader& method,
                          const schema::Method::Reader& replacement) {
    KJ_CONTEXT("comparing method", method.getName());

    // TODO(someday):  Allow named parameter list to be replaced by compatible struct type.
    VALIDATE_SCHEMA(method.getParamStructType() == replacement.getParamStructType(),
                    "Updated method has different parameters.");
    VALIDATE_SCHEMA(method.getResultStructType() == replacement.getResultStructType(),
                    "Updated method has different results.");
  }

  void checkCompatibility(const schema::Node::Const::Reader& constNode,
                          const schema::Node::Const::Reader& replacement) {
    // Who cares?  These don't appear on the wire.
  }

  void checkCompatibility(const schema::Node::Annotation::Reader& annotationNode,
                          const schema::Node::Annotation::Reader& replacement) {
    // Who cares?  These don't appear on the wire.
  }

  enum UpgradeToStructMode {
    ALLOW_UPGRADE_TO_STRUCT,
    NO_UPGRADE_TO_STRUCT
  };

  void checkCompatibility(const schema::Type::Reader& type,
                          const schema::Type::Reader& replacement,
                          UpgradeToStructMode upgradeToStructMode) {
    if (replacement.which() != type.which()) {
<<<<<<< HEAD
      // Check for allowed "upgrade" to Data or Object.
=======
      // Check for allowed "upgrade" to Data or AnyPointer.
>>>>>>> 73a3347b
      if (replacement.isData() && canUpgradeToData(type)) {
        replacementIsNewer();
        return;
      } else if (type.isData() && canUpgradeToData(replacement)) {
        replacementIsOlder();
        return;
<<<<<<< HEAD
      } else if (replacement.isObject() && canUpgradeToObject(type)) {
        replacementIsNewer();
        return;
      } else if (type.isObject() && canUpgradeToObject(replacement)) {
=======
      } else if (replacement.isAnyPointer() && canUpgradeToAnyPointer(type)) {
        replacementIsNewer();
        return;
      } else if (type.isAnyPointer() && canUpgradeToAnyPointer(replacement)) {
>>>>>>> 73a3347b
        replacementIsOlder();
        return;
      }

      if (upgradeToStructMode == ALLOW_UPGRADE_TO_STRUCT) {
        if (type.isStruct()) {
          checkUpgradeToStruct(replacement, type.getStruct().getTypeId());
          return;
        } else if (replacement.isStruct()) {
          checkUpgradeToStruct(type, replacement.getStruct().getTypeId());
          return;
        }
      }

      FAIL_VALIDATE_SCHEMA("a type was changed");
    }

    switch (type.which()) {
      case schema::Type::VOID:
      case schema::Type::BOOL:
      case schema::Type::INT8:
      case schema::Type::INT16:
      case schema::Type::INT32:
      case schema::Type::INT64:
      case schema::Type::UINT8:
      case schema::Type::UINT16:
      case schema::Type::UINT32:
      case schema::Type::UINT64:
      case schema::Type::FLOAT32:
      case schema::Type::FLOAT64:
      case schema::Type::TEXT:
      case schema::Type::DATA:
<<<<<<< HEAD
      case schema::Type::OBJECT:
=======
      case schema::Type::ANY_POINTER:
>>>>>>> 73a3347b
        return;

      case schema::Type::LIST:
        checkCompatibility(type.getList().getElementType(), replacement.getList().getElementType(),
                           ALLOW_UPGRADE_TO_STRUCT);
        return;

      case schema::Type::ENUM:
        VALIDATE_SCHEMA(replacement.getEnum().getTypeId() == type.getEnum().getTypeId(),
                        "type changed enum type");
        return;

      case schema::Type::STRUCT:
        // TODO(someday):  If the IDs don't match, we should compare the two structs for
        //   compatibility.  This is tricky, though, because the new type's target may not yet be
        //   loaded.  In that case we could take the old type, make a copy of it, assign the new
        //   ID to the copy, and load() that.  That forces any struct type loaded for that ID to
        //   be compatible.  However, that has another problem, which is that it could be that the
        //   whole reason the type was replaced was to fork that type, and so an incompatibility
        //   could be very much expected.  This could be a rat hole...
        VALIDATE_SCHEMA(replacement.getStruct().getTypeId() == type.getStruct().getTypeId(),
                        "type changed to incompatible struct type");
        return;

      case schema::Type::INTERFACE:
        VALIDATE_SCHEMA(replacement.getInterface().getTypeId() == type.getInterface().getTypeId(),
                        "type changed to incompatible interface type");
        return;
    }

    // We assume unknown types (from newer versions of Cap'n Proto?) are equivalent.
  }

  void checkUpgradeToStruct(const schema::Type::Reader& type, uint64_t structTypeId,
                            kj::Maybe<schema::Node::Reader> matchSize = nullptr,
                            kj::Maybe<schema::Field::Reader> matchPosition = nullptr) {
    // We can't just look up the target struct and check it because it may not have been loaded
    // yet.  Instead, we contrive a struct that looks like what we want and load() that, which
    // guarantees that any incompatibility will be caught either now or when the real version of
    // that struct is loaded.

    word scratch[32];
    memset(scratch, 0, sizeof(scratch));
    MallocMessageBuilder builder(scratch);
    auto node = builder.initRoot<schema::Node>();
    node.setId(structTypeId);
    node.setDisplayName(kj::str("(unknown type used in ", nodeName, ")"));
    auto structNode = node.initStruct();

    switch (type.which()) {
      case schema::Type::VOID:
        structNode.setDataWordCount(0);
        structNode.setPointerCount(0);
        structNode.setPreferredListEncoding(schema::ElementSize::EMPTY);
        break;

      case schema::Type::BOOL:
        structNode.setDataWordCount(1);
        structNode.setPointerCount(0);
        structNode.setPreferredListEncoding(schema::ElementSize::BIT);
        break;

      case schema::Type::INT8:
      case schema::Type::UINT8:
        structNode.setDataWordCount(1);
        structNode.setPointerCount(0);
        structNode.setPreferredListEncoding(schema::ElementSize::BYTE);
        break;

      case schema::Type::INT16:
      case schema::Type::UINT16:
      case schema::Type::ENUM:
        structNode.setDataWordCount(1);
        structNode.setPointerCount(0);
        structNode.setPreferredListEncoding(schema::ElementSize::TWO_BYTES);
        break;

      case schema::Type::INT32:
      case schema::Type::UINT32:
      case schema::Type::FLOAT32:
        structNode.setDataWordCount(1);
        structNode.setPointerCount(0);
        structNode.setPreferredListEncoding(schema::ElementSize::FOUR_BYTES);
        break;

      case schema::Type::INT64:
      case schema::Type::UINT64:
      case schema::Type::FLOAT64:
        structNode.setDataWordCount(1);
        structNode.setPointerCount(0);
        structNode.setPreferredListEncoding(schema::ElementSize::EIGHT_BYTES);
        break;

      case schema::Type::TEXT:
      case schema::Type::DATA:
      case schema::Type::LIST:
      case schema::Type::STRUCT:
      case schema::Type::INTERFACE:
<<<<<<< HEAD
      case schema::Type::OBJECT:
=======
      case schema::Type::ANY_POINTER:
>>>>>>> 73a3347b
        structNode.setDataWordCount(0);
        structNode.setPointerCount(1);
        structNode.setPreferredListEncoding(schema::ElementSize::POINTER);
        break;
    }

    KJ_IF_MAYBE(s, matchSize) {
      auto match = s->getStruct();
      structNode.setDataWordCount(match.getDataWordCount());
      structNode.setPointerCount(match.getPointerCount());
      structNode.setPreferredListEncoding(match.getPreferredListEncoding());
    }

    auto field = structNode.initFields(1)[0];
    field.setName("member0");
    field.setCodeOrder(0);
    auto slot = field.initSlot();
    slot.setType(type);

    KJ_IF_MAYBE(p, matchPosition) {
      if (p->getOrdinal().isExplicit()) {
        field.getOrdinal().setExplicit(p->getOrdinal().getExplicit());
      } else {
        field.getOrdinal().setImplicit();
      }
      auto matchSlot = p->getSlot();
      slot.setOffset(matchSlot.getOffset());
      slot.setDefaultValue(matchSlot.getDefaultValue());
    } else {
      field.getOrdinal().setExplicit(0);
      slot.setOffset(0);

      schema::Value::Builder value = slot.initDefaultValue();
      switch (type.which()) {
        case schema::Type::VOID: value.setVoid(); break;
        case schema::Type::BOOL: value.setBool(false); break;
        case schema::Type::INT8: value.setInt8(0); break;
        case schema::Type::INT16: value.setInt16(0); break;
        case schema::Type::INT32: value.setInt32(0); break;
        case schema::Type::INT64: value.setInt64(0); break;
        case schema::Type::UINT8: value.setUint8(0); break;
        case schema::Type::UINT16: value.setUint16(0); break;
        case schema::Type::UINT32: value.setUint32(0); break;
        case schema::Type::UINT64: value.setUint64(0); break;
        case schema::Type::FLOAT32: value.setFloat32(0); break;
        case schema::Type::FLOAT64: value.setFloat64(0); break;
        case schema::Type::ENUM: value.setEnum(0); break;
        case schema::Type::TEXT: value.adoptText(Orphan<Text>()); break;
        case schema::Type::DATA: value.adoptData(Orphan<Data>()); break;
<<<<<<< HEAD
        case schema::Type::LIST: value.adoptList(Orphan<Data>()); break;
        case schema::Type::STRUCT: value.adoptStruct(Orphan<Data>()); break;
        case schema::Type::INTERFACE: value.setInterface(); break;
        case schema::Type::OBJECT: value.adoptObject(Orphan<Data>()); break;
=======
        case schema::Type::LIST: value.initList(); break;
        case schema::Type::STRUCT: value.initStruct(); break;
        case schema::Type::INTERFACE: value.setInterface(); break;
        case schema::Type::ANY_POINTER: value.initAnyPointer(); break;
>>>>>>> 73a3347b
      }
    }

    loader.load(node, true);
  }

  bool canUpgradeToData(const schema::Type::Reader& type) {
    if (type.isText()) {
      return true;
    } else if (type.isList()) {
      switch (type.getList().getElementType().which()) {
        case schema::Type::INT8:
        case schema::Type::UINT8:
          return true;
        default:
          return false;
      }
    } else {
      return false;
    }
  }

<<<<<<< HEAD
  bool canUpgradeToObject(const schema::Type::Reader& type) {
=======
  bool canUpgradeToAnyPointer(const schema::Type::Reader& type) {
>>>>>>> 73a3347b
    switch (type.which()) {
      case schema::Type::VOID:
      case schema::Type::BOOL:
      case schema::Type::INT8:
      case schema::Type::INT16:
      case schema::Type::INT32:
      case schema::Type::INT64:
      case schema::Type::UINT8:
      case schema::Type::UINT16:
      case schema::Type::UINT32:
      case schema::Type::UINT64:
      case schema::Type::FLOAT32:
      case schema::Type::FLOAT64:
      case schema::Type::ENUM:
        return false;

      case schema::Type::TEXT:
      case schema::Type::DATA:
      case schema::Type::LIST:
      case schema::Type::STRUCT:
      case schema::Type::INTERFACE:
<<<<<<< HEAD
      case schema::Type::OBJECT:
=======
      case schema::Type::ANY_POINTER:
>>>>>>> 73a3347b
        return true;
    }

    // Be lenient with unknown types.
    return true;
  }

  void checkDefaultCompatibility(const schema::Value::Reader& value,
                                 const schema::Value::Reader& replacement) {
    // Note that we test default compatibility only after testing type compatibility, and default
    // values have already been validated as matching their types, so this should pass.
    KJ_ASSERT(value.which() == replacement.which()) {
      compatibility = INCOMPATIBLE;
      return;
    }

    switch (value.which()) {
#define HANDLE_TYPE(discrim, name) \
      case schema::Value::discrim: \
        VALIDATE_SCHEMA(value.get##name() == replacement.get##name(), "default value changed"); \
        break;
      HANDLE_TYPE(VOID, Void);
      HANDLE_TYPE(BOOL, Bool);
      HANDLE_TYPE(INT8, Int8);
      HANDLE_TYPE(INT16, Int16);
      HANDLE_TYPE(INT32, Int32);
      HANDLE_TYPE(INT64, Int64);
      HANDLE_TYPE(UINT8, Uint8);
      HANDLE_TYPE(UINT16, Uint16);
      HANDLE_TYPE(UINT32, Uint32);
      HANDLE_TYPE(UINT64, Uint64);
      HANDLE_TYPE(FLOAT32, Float32);
      HANDLE_TYPE(FLOAT64, Float64);
      HANDLE_TYPE(ENUM, Enum);
#undef HANDLE_TYPE

      case schema::Value::TEXT:
      case schema::Value::DATA:
      case schema::Value::LIST:
      case schema::Value::STRUCT:
      case schema::Value::INTERFACE:
<<<<<<< HEAD
      case schema::Value::OBJECT:
=======
      case schema::Value::ANY_POINTER:
>>>>>>> 73a3347b
        // It's not a big deal if default values for pointers change, and it would be difficult for
        // us to compare these defaults here, so just let it slide.
        break;
    }
  }
};

// =======================================================================================

_::RawSchema* SchemaLoader::Impl::load(const schema::Node::Reader& reader, bool isPlaceholder) {
  // Make a copy of the node which can be used unchecked.
  kj::ArrayPtr<word> validated = makeUncheckedNodeEnforcingSizeRequirements(reader);

  // Validate the copy.
  Validator validator(*this);
  auto validatedReader = readMessageUnchecked<schema::Node>(validated.begin());

  if (!validator.validate(validatedReader)) {
    // Not valid.  Construct an empty schema of the same type and return that.
    return loadEmpty(validatedReader.getId(),
                     validatedReader.getDisplayName(),
                     validatedReader.which(),
                     false);
  }

  // Check if we already have a schema for this ID.
  _::RawSchema*& slot = schemas[validatedReader.getId()];
  bool shouldReplace;
  if (slot == nullptr) {
    // Nope, allocate a new RawSchema.
    slot = &arena.allocate<_::RawSchema>();
    slot->id = validatedReader.getId();
    slot->canCastTo = nullptr;
    shouldReplace = true;
  } else {
    // Yes, check if it is compatible and figure out which schema is newer.

    if (slot->lazyInitializer == nullptr) {
      // The existing slot is not a placeholder, so whether we overwrite it or not, we cannot
      // end up with a placeholder.
      isPlaceholder = false;
    }

    auto existing = readMessageUnchecked<schema::Node>(slot->encodedNode);
    CompatibilityChecker checker(*this);

    // Prefer to replace the existing schema if the existing schema is a placeholder.  Otherwise,
    // prefer to keep the existing schema.
    shouldReplace = checker.shouldReplace(
        existing, validatedReader, slot->lazyInitializer != nullptr);
  }

  if (shouldReplace) {
    // Initialize the RawSchema.
    slot->encodedNode = validated.begin();
    slot->encodedSize = validated.size();
    slot->dependencies = validator.makeDependencyArray(&slot->dependencyCount);
    slot->membersByName = validator.makeMemberInfoArray(&slot->memberCount);
    slot->membersByDiscriminant = validator.makeMembersByDiscriminantArray();
  }

  if (isPlaceholder) {
    slot->lazyInitializer = &initializer;
  } else {
    // If this schema is not newly-allocated, it may already be in the wild, specifically in the
    // dependency list of other schemas.  Once the initializer is null, it is live, so we must do
    // a release-store here.
    __atomic_store_n(&slot->lazyInitializer, nullptr, __ATOMIC_RELEASE);
  }

  return slot;
}

_::RawSchema* SchemaLoader::Impl::loadNative(const _::RawSchema* nativeSchema) {
  _::RawSchema*& slot = schemas[nativeSchema->id];
  bool shouldReplace;
  if (slot == nullptr) {
    slot = &arena.allocate<_::RawSchema>();
    shouldReplace = true;
  } else if (slot->canCastTo != nullptr) {
    // Already loaded natively, or we're currently in the process of loading natively and there
    // was a dependency cycle.
    KJ_REQUIRE(slot->canCastTo == nativeSchema,
        "two different compiled-in type have the same type ID",
        nativeSchema->id,
        readMessageUnchecked<schema::Node>(nativeSchema->encodedNode).getDisplayName(),
        readMessageUnchecked<schema::Node>(slot->canCastTo->encodedNode).getDisplayName());
    return slot;
  } else {
    auto existing = readMessageUnchecked<schema::Node>(slot->encodedNode);
    auto native = readMessageUnchecked<schema::Node>(nativeSchema->encodedNode);
    CompatibilityChecker checker(*this);
    shouldReplace = checker.shouldReplace(existing, native, true);
  }

  // Since we recurse below, the slot in the hash map could move around.  Copy out the pointer
  // for subsequent use.
  _::RawSchema* result = slot;

  if (shouldReplace) {
    // Set the schema to a copy of the native schema, but make sure not to null out lazyInitializer
    // yet.
    _::RawSchema temp = *nativeSchema;
    temp.lazyInitializer = result->lazyInitializer;
    *result = temp;

    // Indicate that casting is safe.  Note that it's important to set this before recursively
    // loading dependencies, so that cycles don't cause infinite loops!
    result->canCastTo = nativeSchema;

    // We need to set the dependency list to point at other loader-owned RawSchemas.
    kj::ArrayPtr<const _::RawSchema*> dependencies =
        arena.allocateArray<const _::RawSchema*>(result->dependencyCount);
    for (uint i = 0; i < nativeSchema->dependencyCount; i++) {
      dependencies[i] = loadNative(nativeSchema->dependencies[i]);
    }
    result->dependencies = dependencies.begin();

    // If there is a struct size requirement, we need to make sure that it is satisfied.
    auto reqIter = structSizeRequirements.find(nativeSchema->id);
    if (reqIter != structSizeRequirements.end()) {
      applyStructSizeRequirement(result, reqIter->second.dataWordCount,
                                 reqIter->second.pointerCount,
                                 reqIter->second.preferredListEncoding);
    }
  } else {
    // The existing schema is newer.

    // Indicate that casting is safe.  Note that it's important to set this before recursively
    // loading dependencies, so that cycles don't cause infinite loops!
    result->canCastTo = nativeSchema;

    // Make sure the dependencies are loaded and compatible.
    for (uint i = 0; i < nativeSchema->dependencyCount; i++) {
      loadNative(nativeSchema->dependencies[i]);
    }
  }

  // If this schema is not newly-allocated, it may already be in the wild, specifically in the
  // dependency list of other schemas.  Once the initializer is null, it is live, so we must do
  // a release-store here.
  __atomic_store_n(&result->lazyInitializer, nullptr, __ATOMIC_RELEASE);

  return result;
}

_::RawSchema* SchemaLoader::Impl::loadEmpty(
    uint64_t id, kj::StringPtr name, schema::Node::Which kind, bool isPlaceholder) {
  word scratch[32];
  memset(scratch, 0, sizeof(scratch));
  MallocMessageBuilder builder(scratch);
  auto node = builder.initRoot<schema::Node>();
  node.setId(id);
  node.setDisplayName(name);
  switch (kind) {
    case schema::Node::STRUCT: node.initStruct(); break;
    case schema::Node::ENUM: node.initEnum(); break;
    case schema::Node::INTERFACE: node.initInterface(); break;

    case schema::Node::FILE:
    case schema::Node::CONST:
    case schema::Node::ANNOTATION:
      KJ_FAIL_REQUIRE("Not a type.");
      break;
  }

  return load(node, isPlaceholder);
}

SchemaLoader::Impl::TryGetResult SchemaLoader::Impl::tryGet(uint64_t typeId) const {
  auto iter = schemas.find(typeId);
  if (iter == schemas.end()) {
    return {nullptr, initializer.getCallback()};
  } else {
    return {iter->second, initializer.getCallback()};
  }
}

kj::Array<Schema> SchemaLoader::Impl::getAllLoaded() const {
  size_t count = 0;
  for (auto& schema: schemas) {
    if (schema.second->lazyInitializer == nullptr) ++count;
  }

  kj::Array<Schema> result = kj::heapArray<Schema>(count);
  size_t i = 0;
  for (auto& schema: schemas) {
    if (schema.second->lazyInitializer == nullptr) result[i++] = Schema(schema.second);
  }
  return result;
}

void SchemaLoader::Impl::requireStructSize(uint64_t id, uint dataWordCount, uint pointerCount,
                                           schema::ElementSize preferredListEncoding) {
  auto& slot = structSizeRequirements[id];
  slot.dataWordCount = kj::max(slot.dataWordCount, dataWordCount);
  slot.pointerCount = kj::max(slot.pointerCount, pointerCount);

  if (slot.dataWordCount + slot.pointerCount >= 2) {
    slot.preferredListEncoding = schema::ElementSize::INLINE_COMPOSITE;
  } else {
    slot.preferredListEncoding = kj::max(slot.preferredListEncoding, preferredListEncoding);
  }

  auto iter = schemas.find(id);
  if (iter != schemas.end()) {
    applyStructSizeRequirement(iter->second, dataWordCount, pointerCount, preferredListEncoding);
  }
}

kj::ArrayPtr<word> SchemaLoader::Impl::makeUncheckedNode(schema::Node::Reader node) {
<<<<<<< HEAD
  size_t size = node.totalSizeInWords() + 1;
=======
  size_t size = node.totalSize().wordCount + 1;
>>>>>>> 73a3347b
  kj::ArrayPtr<word> result = arena.allocateArray<word>(size);
  memset(result.begin(), 0, size * sizeof(word));
  copyToUnchecked(node, result);
  return result;
}

kj::ArrayPtr<word> SchemaLoader::Impl::makeUncheckedNodeEnforcingSizeRequirements(
    schema::Node::Reader node) {
  if (node.isStruct()) {
    auto iter = structSizeRequirements.find(node.getId());
    if (iter != structSizeRequirements.end()) {
      auto requirement = iter->second;
      auto structNode = node.getStruct();
      if (structNode.getDataWordCount() < requirement.dataWordCount ||
          structNode.getPointerCount() < requirement.pointerCount ||
          structNode.getPreferredListEncoding() < requirement.preferredListEncoding) {
        return rewriteStructNodeWithSizes(node, requirement.dataWordCount,
                                          requirement.pointerCount,
                                          requirement.preferredListEncoding);
      }
    }
  }

  return makeUncheckedNode(node);
}

kj::ArrayPtr<word> SchemaLoader::Impl::rewriteStructNodeWithSizes(
    schema::Node::Reader node, uint dataWordCount, uint pointerCount,
    schema::ElementSize preferredListEncoding) {
  MallocMessageBuilder builder;
  builder.setRoot(node);

  auto root = builder.getRoot<schema::Node>();
  auto newStruct = root.getStruct();
  newStruct.setDataWordCount(kj::max(newStruct.getDataWordCount(), dataWordCount));
  newStruct.setPointerCount(kj::max(newStruct.getPointerCount(), pointerCount));

  if (newStruct.getDataWordCount() + newStruct.getPointerCount() >= 2) {
    newStruct.setPreferredListEncoding(schema::ElementSize::INLINE_COMPOSITE);
  } else {
    newStruct.setPreferredListEncoding(
        kj::max(newStruct.getPreferredListEncoding(), preferredListEncoding));
  }

  return makeUncheckedNode(root);
}

void SchemaLoader::Impl::applyStructSizeRequirement(
    _::RawSchema* raw, uint dataWordCount, uint pointerCount,
    schema::ElementSize preferredListEncoding) {
  auto node = readMessageUnchecked<schema::Node>(raw->encodedNode);

  auto structNode = node.getStruct();
  if (structNode.getDataWordCount() < dataWordCount ||
      structNode.getPointerCount() < pointerCount ||
      structNode.getPreferredListEncoding() < preferredListEncoding) {
    // Sizes need to be increased.  Must rewrite.
    kj::ArrayPtr<word> words = rewriteStructNodeWithSizes(
        node, dataWordCount, pointerCount, preferredListEncoding);

    // We don't need to re-validate the node because we know this change could not possibly have
    // invalidated it.  Just remake the unchecked message.
    raw->encodedNode = words.begin();
    raw->encodedSize = words.size();
  }
}

void SchemaLoader::InitializerImpl::init(const _::RawSchema* schema) const {
  KJ_IF_MAYBE(c, callback) {
    c->load(loader, schema->id);
  }

  if (schema->lazyInitializer != nullptr) {
    // The callback declined to load a schema.  We need to disable the initializer so that it
    // doesn't get invoked again later, as we can no longer modify this schema once it is in use.

    // Lock the loader for read to make sure no one is concurrently loading a replacement for this
    // schema node.
    auto lock = loader.impl.lockShared();

    // Get the mutable version of the schema.
    _::RawSchema* mutableSchema = lock->get()->tryGet(schema->id).schema;
    KJ_ASSERT(mutableSchema == schema,
              "A schema not belonging to this loader used its initializer.");

    // Disable the initializer.
    __atomic_store_n(&mutableSchema->lazyInitializer, nullptr, __ATOMIC_RELEASE);
  }
}

// =======================================================================================

SchemaLoader::SchemaLoader(): impl(kj::heap<Impl>(*this)) {}
SchemaLoader::SchemaLoader(const LazyLoadCallback& callback)
    : impl(kj::heap<Impl>(*this, callback)) {}
SchemaLoader::~SchemaLoader() noexcept(false) {}

Schema SchemaLoader::get(uint64_t id) const {
  KJ_IF_MAYBE(result, tryGet(id)) {
    return *result;
  } else {
    KJ_FAIL_REQUIRE("no schema node loaded for id", id);
  }
}

kj::Maybe<Schema> SchemaLoader::tryGet(uint64_t id) const {
  auto getResult = impl.lockShared()->get()->tryGet(id);
  if (getResult.schema == nullptr || getResult.schema->lazyInitializer != nullptr) {
    KJ_IF_MAYBE(c, getResult.callback) {
      c->load(*this, id);
    }
    getResult = impl.lockShared()->get()->tryGet(id);
  }
  if (getResult.schema != nullptr && getResult.schema->lazyInitializer == nullptr) {
    return Schema(getResult.schema);
  } else {
    return nullptr;
  }
}

Schema SchemaLoader::load(const schema::Node::Reader& reader) {
  return Schema(impl.lockExclusive()->get()->load(reader, false));
}

Schema SchemaLoader::loadOnce(const schema::Node::Reader& reader) const {
  auto locked = impl.lockExclusive();
  auto getResult = locked->get()->tryGet(reader.getId());
  if (getResult.schema == nullptr || getResult.schema->lazyInitializer != nullptr) {
    // Doesn't exist yet, or the existing schema is a placeholder and therefore has not yet been
    // seen publicly.  Go ahead and load the incoming reader.
    return Schema(locked->get()->load(reader, false));
  } else {
    return Schema(getResult.schema);
  }
}

kj::Array<Schema> SchemaLoader::getAllLoaded() const {
  return impl.lockShared()->get()->getAllLoaded();
}

void SchemaLoader::loadNative(const _::RawSchema* nativeSchema) {
  impl.lockExclusive()->get()->loadNative(nativeSchema);
}

}  // namespace capnp<|MERGE_RESOLUTION|>--- conflicted
+++ resolved
@@ -302,11 +302,7 @@
         nextOrdinal = ordinal.getExplicit() + 1;
       }
 
-<<<<<<< HEAD
-      if (field.hasDiscriminantValue()) {
-=======
       if (hasDiscriminantValue(field)) {
->>>>>>> 73a3347b
         VALIDATE_SCHEMA(field.getDiscriminantValue() < sawDiscriminantValue.size() &&
                         !sawDiscriminantValue[field.getDiscriminantValue()],
                         "invalid discriminantValue");
@@ -378,13 +374,10 @@
   }
 
   void validate(const schema::Node::Interface::Reader& interfaceNode) {
-<<<<<<< HEAD
-=======
     for (auto extend: interfaceNode.getExtends()) {
       validateTypeId(extend, schema::Node::INTERFACE);
     }
 
->>>>>>> 73a3347b
     auto methods = interfaceNode.getMethods();
     KJ_STACK_ARRAY(bool, sawCodeOrder, methods.size(), 32, 256);
     memset(sawCodeOrder.begin(), 0, sawCodeOrder.size() * sizeof(sawCodeOrder[0]));
@@ -471,11 +464,7 @@
       case schema::Type::FLOAT64:
       case schema::Type::TEXT:
       case schema::Type::DATA:
-<<<<<<< HEAD
-      case schema::Type::OBJECT:
-=======
       case schema::Type::ANY_POINTER:
->>>>>>> 73a3347b
         break;
 
       case schema::Type::STRUCT:
@@ -703,15 +692,9 @@
 
     // A field that is initially not in a union can be upgraded to be in one, as long as it has
     // discriminant 0.
-<<<<<<< HEAD
-    uint discriminant = field.hasDiscriminantValue() ? field.getDiscriminantValue() : 0;
-    uint replacementDiscriminant =
-        replacement.hasDiscriminantValue() ? replacement.getDiscriminantValue() : 0;
-=======
     uint discriminant = hasDiscriminantValue(field) ? field.getDiscriminantValue() : 0;
     uint replacementDiscriminant =
         hasDiscriminantValue(replacement) ? replacement.getDiscriminantValue() : 0;
->>>>>>> 73a3347b
     VALIDATE_SCHEMA(discriminant == replacementDiscriminant, "Field discriminant changed.");
 
     switch (field.which()) {
@@ -768,8 +751,6 @@
 
   void checkCompatibility(const schema::Node::Interface::Reader& interfaceNode,
                           const schema::Node::Interface::Reader& replacement) {
-<<<<<<< HEAD
-=======
     {
       // Check superclasses.
 
@@ -807,7 +788,6 @@
       }
     }
 
->>>>>>> 73a3347b
     auto methods = interfaceNode.getMethods();
     auto replacementMethods = replacement.getMethods();
 
@@ -854,28 +834,17 @@
                           const schema::Type::Reader& replacement,
                           UpgradeToStructMode upgradeToStructMode) {
     if (replacement.which() != type.which()) {
-<<<<<<< HEAD
-      // Check for allowed "upgrade" to Data or Object.
-=======
       // Check for allowed "upgrade" to Data or AnyPointer.
->>>>>>> 73a3347b
       if (replacement.isData() && canUpgradeToData(type)) {
         replacementIsNewer();
         return;
       } else if (type.isData() && canUpgradeToData(replacement)) {
         replacementIsOlder();
         return;
-<<<<<<< HEAD
-      } else if (replacement.isObject() && canUpgradeToObject(type)) {
-        replacementIsNewer();
-        return;
-      } else if (type.isObject() && canUpgradeToObject(replacement)) {
-=======
       } else if (replacement.isAnyPointer() && canUpgradeToAnyPointer(type)) {
         replacementIsNewer();
         return;
       } else if (type.isAnyPointer() && canUpgradeToAnyPointer(replacement)) {
->>>>>>> 73a3347b
         replacementIsOlder();
         return;
       }
@@ -908,11 +877,7 @@
       case schema::Type::FLOAT64:
       case schema::Type::TEXT:
       case schema::Type::DATA:
-<<<<<<< HEAD
-      case schema::Type::OBJECT:
-=======
       case schema::Type::ANY_POINTER:
->>>>>>> 73a3347b
         return;
 
       case schema::Type::LIST:
@@ -1011,11 +976,7 @@
       case schema::Type::LIST:
       case schema::Type::STRUCT:
       case schema::Type::INTERFACE:
-<<<<<<< HEAD
-      case schema::Type::OBJECT:
-=======
       case schema::Type::ANY_POINTER:
->>>>>>> 73a3347b
         structNode.setDataWordCount(0);
         structNode.setPointerCount(1);
         structNode.setPreferredListEncoding(schema::ElementSize::POINTER);
@@ -1065,17 +1026,10 @@
         case schema::Type::ENUM: value.setEnum(0); break;
         case schema::Type::TEXT: value.adoptText(Orphan<Text>()); break;
         case schema::Type::DATA: value.adoptData(Orphan<Data>()); break;
-<<<<<<< HEAD
-        case schema::Type::LIST: value.adoptList(Orphan<Data>()); break;
-        case schema::Type::STRUCT: value.adoptStruct(Orphan<Data>()); break;
-        case schema::Type::INTERFACE: value.setInterface(); break;
-        case schema::Type::OBJECT: value.adoptObject(Orphan<Data>()); break;
-=======
         case schema::Type::LIST: value.initList(); break;
         case schema::Type::STRUCT: value.initStruct(); break;
         case schema::Type::INTERFACE: value.setInterface(); break;
         case schema::Type::ANY_POINTER: value.initAnyPointer(); break;
->>>>>>> 73a3347b
       }
     }
 
@@ -1098,11 +1052,7 @@
     }
   }
 
-<<<<<<< HEAD
-  bool canUpgradeToObject(const schema::Type::Reader& type) {
-=======
   bool canUpgradeToAnyPointer(const schema::Type::Reader& type) {
->>>>>>> 73a3347b
     switch (type.which()) {
       case schema::Type::VOID:
       case schema::Type::BOOL:
@@ -1124,11 +1074,7 @@
       case schema::Type::LIST:
       case schema::Type::STRUCT:
       case schema::Type::INTERFACE:
-<<<<<<< HEAD
-      case schema::Type::OBJECT:
-=======
       case schema::Type::ANY_POINTER:
->>>>>>> 73a3347b
         return true;
     }
 
@@ -1170,11 +1116,7 @@
       case schema::Value::LIST:
       case schema::Value::STRUCT:
       case schema::Value::INTERFACE:
-<<<<<<< HEAD
-      case schema::Value::OBJECT:
-=======
       case schema::Value::ANY_POINTER:
->>>>>>> 73a3347b
         // It's not a big deal if default values for pointers change, and it would be difficult for
         // us to compare these defaults here, so just let it slide.
         break;
@@ -1386,11 +1328,7 @@
 }
 
 kj::ArrayPtr<word> SchemaLoader::Impl::makeUncheckedNode(schema::Node::Reader node) {
-<<<<<<< HEAD
-  size_t size = node.totalSizeInWords() + 1;
-=======
   size_t size = node.totalSize().wordCount + 1;
->>>>>>> 73a3347b
   kj::ArrayPtr<word> result = arena.allocateArray<word>(size);
   memset(result.begin(), 0, size * sizeof(word));
   copyToUnchecked(node, result);
