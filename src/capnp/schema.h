--- conflicted
+++ resolved
@@ -258,21 +258,12 @@
 class StructSchema::FieldSubset {
 public:
   FieldSubset() = default;  // empty list
-<<<<<<< HEAD
 
   inline uint size() const { return size_; }
   inline Field operator[](uint index) const {
     return Field(parent, indices[index], list[indices[index]]);
   }
 
-=======
-
-  inline uint size() const { return size_; }
-  inline Field operator[](uint index) const {
-    return Field(parent, indices[index], list[indices[index]]);
-  }
-
->>>>>>> 73a3347b
   typedef _::IndexingIterator<const FieldSubset, Field> Iterator;
   inline Iterator begin() const { return Iterator(this, 0); }
   inline Iterator end() const { return Iterator(this, size()); }
@@ -450,11 +441,7 @@
   // `ConstSchema` can be implicitly cast to DynamicValue to read its value.
 
 public:
-<<<<<<< HEAD
-  ConstSchema() = default;
-=======
   inline ConstSchema(): Schema(&_::NULL_CONST_SCHEMA) {}
->>>>>>> 73a3347b
 
   template <typename T>
   ReaderFor<T> as() const;
