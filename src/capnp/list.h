// Copyright (c) 2013, Kenton Varda <temporal@gmail.com>
// All rights reserved.
//
// Redistribution and use in source and binary forms, with or without
// modification, are permitted provided that the following conditions are met:
//
// 1. Redistributions of source code must retain the above copyright notice, this
//    list of conditions and the following disclaimer.
// 2. Redistributions in binary form must reproduce the above copyright notice,
//    this list of conditions and the following disclaimer in the documentation
//    and/or other materials provided with the distribution.
//
// THIS SOFTWARE IS PROVIDED BY THE COPYRIGHT HOLDERS AND CONTRIBUTORS "AS IS" AND
// ANY EXPRESS OR IMPLIED WARRANTIES, INCLUDING, BUT NOT LIMITED TO, THE IMPLIED
// WARRANTIES OF MERCHANTABILITY AND FITNESS FOR A PARTICULAR PURPOSE ARE
// DISCLAIMED. IN NO EVENT SHALL THE COPYRIGHT OWNER OR CONTRIBUTORS BE LIABLE FOR
// ANY DIRECT, INDIRECT, INCIDENTAL, SPECIAL, EXEMPLARY, OR CONSEQUENTIAL DAMAGES
// (INCLUDING, BUT NOT LIMITED TO, PROCUREMENT OF SUBSTITUTE GOODS OR SERVICES;
// LOSS OF USE, DATA, OR PROFITS; OR BUSINESS INTERRUPTION) HOWEVER CAUSED AND
// ON ANY THEORY OF LIABILITY, WHETHER IN CONTRACT, STRICT LIABILITY, OR TORT
// (INCLUDING NEGLIGENCE OR OTHERWISE) ARISING IN ANY WAY OUT OF THE USE OF THIS
// SOFTWARE, EVEN IF ADVISED OF THE POSSIBILITY OF SUCH DAMAGE.

#ifndef CAPNP_LIST_H_
#define CAPNP_LIST_H_

#include "layout.h"
#include "orphan.h"
#include <initializer_list>

namespace capnp {
namespace _ {  // private

template <typename T>
class TemporaryPointer {
  // This class is a little hack which lets us define operator->() in cases where it needs to
  // return a pointer to a temporary value.  We instead construct a TemporaryPointer and return that
  // (by value).  The compiler then invokes operator->() on the TemporaryPointer, which itself is
  // able to return a real pointer to its member.

public:
  TemporaryPointer(T&& value): value(kj::mv(value)) {}
  TemporaryPointer(const T& value): value(value) {}

  inline T* operator->() { return &value; }
private:
  T value;
};

template <typename Container, typename Element>
class IndexingIterator {
public:
  IndexingIterator() = default;

  inline Element operator*() const { return (*container)[index]; }
  inline TemporaryPointer<Element> operator->() const {
    return TemporaryPointer<Element>((*container)[index]);
  }
  inline Element operator[]( int off) const { return (*container)[index]; }
  inline Element operator[](uint off) const { return (*container)[index]; }

  inline IndexingIterator& operator++() { ++index; return *this; }
  inline IndexingIterator operator++(int) { IndexingIterator other = *this; ++index; return other; }
  inline IndexingIterator& operator--() { --index; return *this; }
  inline IndexingIterator operator--(int) { IndexingIterator other = *this; --index; return other; }

  inline IndexingIterator operator+(uint amount) const { return IndexingIterator(container, index + amount); }
  inline IndexingIterator operator-(uint amount) const { return IndexingIterator(container, index - amount); }
  inline IndexingIterator operator+( int amount) const { return IndexingIterator(container, index + amount); }
  inline IndexingIterator operator-( int amount) const { return IndexingIterator(container, index - amount); }

  inline int operator-(const IndexingIterator& other) const { return index - other.index; }

  inline IndexingIterator& operator+=(uint amount) { index += amount; return *this; }
  inline IndexingIterator& operator-=(uint amount) { index -= amount; return *this; }
  inline IndexingIterator& operator+=( int amount) { index += amount; return *this; }
  inline IndexingIterator& operator-=( int amount) { index -= amount; return *this; }

  // STL says comparing iterators of different containers is not allowed, so we only compare
  // indices here.
  inline bool operator==(const IndexingIterator& other) const { return index == other.index; }
  inline bool operator!=(const IndexingIterator& other) const { return index != other.index; }
  inline bool operator<=(const IndexingIterator& other) const { return index <= other.index; }
  inline bool operator>=(const IndexingIterator& other) const { return index >= other.index; }
  inline bool operator< (const IndexingIterator& other) const { return index <  other.index; }
  inline bool operator> (const IndexingIterator& other) const { return index >  other.index; }

private:
  Container* container;
  uint index;

  friend Container;
  inline IndexingIterator(Container* container, uint index)
      : container(container), index(index) {}
};

}  // namespace _ (private)

template <typename T>
struct List<T, Kind::PRIMITIVE> {
  // List of primitives.

  List() = delete;

  class Reader {
  public:
    typedef List<T> Reads;

    Reader() = default;
    inline explicit Reader(_::ListReader reader): reader(reader) {}

    inline uint size() const { return reader.size() / ELEMENTS; }
    inline T operator[](uint index) const {
      KJ_IREQUIRE(index < size());
      return reader.template getDataElement<T>(index * ELEMENTS);
    }

    typedef _::IndexingIterator<const Reader, T> Iterator;
    inline Iterator begin() const { return Iterator(this, 0); }
    inline Iterator end() const { return Iterator(this, size()); }

  private:
    _::ListReader reader;
    template <typename U, Kind K>
    friend struct _::PointerHelpers;
    template <typename U, Kind K>
    friend struct List;
    friend class Orphanage;
    template <typename U, Kind K>
    friend struct ToDynamic_;
  };

  class Builder {
  public:
    typedef List<T> Builds;

    Builder() = delete;
    inline Builder(decltype(nullptr)) {}
    inline explicit Builder(_::ListBuilder builder): builder(builder) {}

    inline operator Reader() { return Reader(builder.asReader()); }
    inline Reader asReader() { return Reader(builder.asReader()); }

    inline uint size() const { return builder.size() / ELEMENTS; }
    inline T operator[](uint index) {
      KJ_IREQUIRE(index < size());
      return builder.template getDataElement<T>(index * ELEMENTS);
    }
    inline void set(uint index, T value) {
      // Alas, it is not possible to make operator[] return a reference to which you can assign,
      // since the encoded representation does not necessarily match the compiler's representation
      // of the type.  We can't even return a clever class that implements operator T() and
      // operator=() because it will lead to surprising behavior when using type inference (e.g.
      // calling a template function with inferred argument types, or using "auto" or "decltype").

      builder.template setDataElement<T>(index * ELEMENTS, value);
    }

    typedef _::IndexingIterator<Builder, T> Iterator;
    inline Iterator begin() { return Iterator(this, 0); }
    inline Iterator end() { return Iterator(this, size()); }

  private:
    _::ListBuilder builder;
    friend class Orphanage;
    template <typename U, Kind K>
    friend struct ToDynamic_;
  };

private:
<<<<<<< HEAD
  inline static _::ListBuilder initAsElementOf(
      _::ListBuilder& builder, uint index, uint size) {
    return builder.initListElement(
        index * ELEMENTS, _::elementSizeForType<T>(), size * ELEMENTS);
  }
  inline static _::ListBuilder getAsElementOf(
      _::ListBuilder& builder, uint index) {
    return builder.getListElement(index * ELEMENTS, _::elementSizeForType<T>());
  }
  inline static _::ListReader getAsElementOf(
      const _::ListReader& reader, uint index) {
    return reader.getListElement(index * ELEMENTS, _::elementSizeForType<T>());
  }

  inline static _::ListBuilder initAsFieldOf(
      _::StructBuilder& builder, WirePointerCount index, uint size) {
    return builder.initListField(index, _::elementSizeForType<T>(), size * ELEMENTS);
  }
  inline static _::ListBuilder getAsFieldOf(
      _::StructBuilder& builder, WirePointerCount index, const word* defaultValue) {
    return builder.getListField(index, _::elementSizeForType<T>(), defaultValue);
  }
  inline static _::ListReader getAsFieldOf(
      const _::StructReader& reader, WirePointerCount index, const word* defaultValue) {
    return reader.getListField(index, _::elementSizeForType<T>(), defaultValue);
=======
  inline static _::ListBuilder initPointer(_::PointerBuilder builder, uint size) {
    return builder.initList(_::elementSizeForType<T>(), size * ELEMENTS);
  }
  inline static _::ListBuilder getFromPointer(_::PointerBuilder builder, const word* defaultValue) {
    return builder.getList(_::elementSizeForType<T>(), defaultValue);
  }
  inline static _::ListReader getFromPointer(
      const _::PointerReader& reader, const word* defaultValue) {
    return reader.getList(_::elementSizeForType<T>(), defaultValue);
>>>>>>> 73a3347b
  }

  template <typename U, Kind k>
  friend struct List;
  template <typename U, Kind K>
  friend struct _::PointerHelpers;
};

template <typename T>
struct List<T, Kind::ENUM>: public List<T, Kind::PRIMITIVE> {};

template <typename T>
struct List<T, Kind::STRUCT> {
  // List of structs.

  List() = delete;

  class Reader {
  public:
    typedef List<T> Reads;

    Reader() = default;
    inline explicit Reader(_::ListReader reader): reader(reader) {}

    inline uint size() const { return reader.size() / ELEMENTS; }
    inline typename T::Reader operator[](uint index) const {
      KJ_IREQUIRE(index < size());
      return typename T::Reader(reader.getStructElement(index * ELEMENTS));
    }

    typedef _::IndexingIterator<const Reader, typename T::Reader> Iterator;
    inline Iterator begin() const { return Iterator(this, 0); }
    inline Iterator end() const { return Iterator(this, size()); }

  private:
    _::ListReader reader;
    template <typename U, Kind K>
    friend struct _::PointerHelpers;
    template <typename U, Kind K>
    friend struct List;
    friend class Orphanage;
    template <typename U, Kind K>
    friend struct ToDynamic_;
  };

  class Builder {
  public:
    typedef List<T> Builds;

    Builder() = delete;
    inline Builder(decltype(nullptr)) {}
    inline explicit Builder(_::ListBuilder builder): builder(builder) {}

    inline operator Reader() { return Reader(builder.asReader()); }
    inline Reader asReader() { return Reader(builder.asReader()); }

    inline uint size() const { return builder.size() / ELEMENTS; }
    inline typename T::Builder operator[](uint index) {
      KJ_IREQUIRE(index < size());
      return typename T::Builder(builder.getStructElement(index * ELEMENTS));
    }

    inline void adoptWithCaveats(uint index, Orphan<T>&& orphan) {
      // Mostly behaves like you'd expect `adopt` to behave, but with two caveats originating from
      // the fact that structs in a struct list are allocated inline rather than by pointer:
      // * This actually performs a shallow copy, effectively adopting each of the orphan's
      //   children rather than adopting the orphan itself.  The orphan ends up being discarded,
      //   possibly wasting space in the message object.
      // * If the orphan is larger than the target struct -- say, because the orphan was built
      //   using a newer version of the schema that has additional fields -- it will be truncated,
      //   losing data.

      KJ_IREQUIRE(index < size());

      // We pass a zero-valued StructSize to asStruct() because we do not want the struct to be
      // expanded under any circumstances.  We're just going to throw it away anyway, and
      // transferContentFrom() already carefully compares the struct sizes before transferring.
      builder.getStructElement(index * ELEMENTS).transferContentFrom(
          orphan.builder.asStruct(_::StructSize(
              0 * WORDS, 0 * POINTERS, _::FieldSize::VOID)));
    }
    inline void setWithCaveats(uint index, const typename T::Reader& reader) {
      // Mostly behaves like you'd expect `set` to behave, but with a caveat originating from
      // the fact that structs in a struct list are allocated inline rather than by pointer:
      // If the source struct is larger than the target struct -- say, because the source was built
      // using a newer version of the schema that has additional fields -- it will be truncated,
      // losing data.

      KJ_IREQUIRE(index < size());
      builder.getStructElement(index * ELEMENTS).copyContentFrom(reader._reader);
    }

    // There are no init(), set(), adopt(), or disown() methods for lists of structs because the
    // elements of the list are inlined and are initialized when the list is initialized.  This
    // means that init() would be redundant, and set() would risk data loss if the input struct
    // were from a newer version of the protocol.

    typedef _::IndexingIterator<Builder, typename T::Builder> Iterator;
    inline Iterator begin() { return Iterator(this, 0); }
    inline Iterator end() { return Iterator(this, size()); }

  private:
    _::ListBuilder builder;
    friend class Orphanage;
    template <typename U, Kind K>
    friend struct ToDynamic_;
  };

private:
  inline static _::ListBuilder initPointer(_::PointerBuilder builder, uint size) {
    return builder.initStructList(size * ELEMENTS, _::structSize<T>());
  }
  inline static _::ListBuilder getFromPointer(_::PointerBuilder builder, const word* defaultValue) {
    return builder.getStructList(_::structSize<T>(), defaultValue);
  }
  inline static _::ListReader getFromPointer(
      const _::PointerReader& reader, const word* defaultValue) {
    return reader.getList(_::FieldSize::INLINE_COMPOSITE, defaultValue);
  }

  template <typename U, Kind k>
  friend struct List;
  template <typename U, Kind K>
  friend struct _::PointerHelpers;
};

template <typename T>
struct List<List<T>, Kind::LIST> {
  // List of lists.

  List() = delete;

  class Reader {
  public:
    typedef List<List<T>> Reads;

    Reader() = default;
    inline explicit Reader(_::ListReader reader): reader(reader) {}

    inline uint size() const { return reader.size() / ELEMENTS; }
    inline typename List<T>::Reader operator[](uint index) const {
      KJ_IREQUIRE(index < size());
<<<<<<< HEAD
      return typename List<T>::Reader(List<T>::getAsElementOf(reader, index));
=======
      return typename List<T>::Reader(
          _::PointerHelpers<List<T>>::get(reader.getPointerElement(index * ELEMENTS)));
>>>>>>> 73a3347b
    }

    typedef _::IndexingIterator<const Reader, typename List<T>::Reader> Iterator;
    inline Iterator begin() const { return Iterator(this, 0); }
    inline Iterator end() const { return Iterator(this, size()); }

  private:
    _::ListReader reader;
    template <typename U, Kind K>
    friend struct _::PointerHelpers;
    template <typename U, Kind K>
    friend struct List;
    friend class Orphanage;
    template <typename U, Kind K>
    friend struct ToDynamic_;
  };

  class Builder {
  public:
    typedef List<List<T>> Builds;

    Builder() = delete;
    inline Builder(decltype(nullptr)) {}
    inline explicit Builder(_::ListBuilder builder): builder(builder) {}

    inline operator Reader() { return Reader(builder.asReader()); }
    inline Reader asReader() { return Reader(builder.asReader()); }

    inline uint size() const { return builder.size() / ELEMENTS; }
    inline typename List<T>::Builder operator[](uint index) {
      KJ_IREQUIRE(index < size());
<<<<<<< HEAD
      return typename List<T>::Builder(List<T>::getAsElementOf(builder, index));
    }
    inline typename List<T>::Builder init(uint index, uint size) {
      KJ_IREQUIRE(index < this->size());
      return typename List<T>::Builder(List<T>::initAsElementOf(builder, index, size));
    }
    inline void set(uint index, typename List<T>::Reader value) {
      KJ_IREQUIRE(index < size());
      builder.setListElement(index * ELEMENTS, value.reader);
=======
      return typename List<T>::Builder(
          _::PointerHelpers<List<T>>::get(builder.getPointerElement(index * ELEMENTS)));
    }
    inline typename List<T>::Builder init(uint index, uint size) {
      KJ_IREQUIRE(index < this->size());
      return typename List<T>::Builder(
          _::PointerHelpers<List<T>>::init(builder.getPointerElement(index * ELEMENTS), size));
    }
    inline void set(uint index, typename List<T>::Reader value) {
      KJ_IREQUIRE(index < size());
      builder.getPointerElement(index * ELEMENTS).setList(value.reader);
>>>>>>> 73a3347b
    }
    void set(uint index, std::initializer_list<ReaderFor<T>> value) {
      KJ_IREQUIRE(index < size());
      auto l = init(index, value.size());
      uint i = 0;
      for (auto& element: value) {
        l.set(i++, element);
      }
    }
    inline void adopt(uint index, Orphan<T>&& value) {
      KJ_IREQUIRE(index < size());
<<<<<<< HEAD
      builder.adopt(index * ELEMENTS, kj::mv(value));
    }
    inline Orphan<T> disown(uint index) {
      KJ_IREQUIRE(index < size());
      return Orphan<T>(builder.disown(index * ELEMENTS));
=======
      builder.getPointerElement(index * ELEMENTS).adopt(kj::mv(value));
    }
    inline Orphan<T> disown(uint index) {
      KJ_IREQUIRE(index < size());
      return Orphan<T>(builder.getPointerElement(index * ELEMENTS).disown());
>>>>>>> 73a3347b
    }

    typedef _::IndexingIterator<Builder, typename List<T>::Builder> Iterator;
    inline Iterator begin() { return Iterator(this, 0); }
    inline Iterator end() { return Iterator(this, size()); }

  private:
    _::ListBuilder builder;
    friend class Orphanage;
    template <typename U, Kind K>
    friend struct ToDynamic_;
  };

private:
  inline static _::ListBuilder initPointer(_::PointerBuilder builder, uint size) {
    return builder.initList(_::FieldSize::POINTER, size * ELEMENTS);
  }
  inline static _::ListBuilder getFromPointer(_::PointerBuilder builder, const word* defaultValue) {
    return builder.getList(_::FieldSize::POINTER, defaultValue);
  }
  inline static _::ListReader getFromPointer(
      const _::PointerReader& reader, const word* defaultValue) {
    return reader.getList(_::FieldSize::POINTER, defaultValue);
  }

  template <typename U, Kind k>
  friend struct List;
  template <typename U, Kind K>
  friend struct _::PointerHelpers;
};

template <typename T>
struct List<T, Kind::BLOB> {
  List() = delete;

  class Reader {
  public:
    typedef List<T> Reads;

    Reader() = default;
    inline explicit Reader(_::ListReader reader): reader(reader) {}

    inline uint size() const { return reader.size() / ELEMENTS; }
    inline typename T::Reader operator[](uint index) const {
      KJ_IREQUIRE(index < size());
<<<<<<< HEAD
      return reader.getBlobElement<T>(index * ELEMENTS);
=======
      return reader.getPointerElement(index * ELEMENTS).template getBlob<T>(nullptr, 0 * BYTES);
>>>>>>> 73a3347b
    }

    typedef _::IndexingIterator<const Reader, typename T::Reader> Iterator;
    inline Iterator begin() const { return Iterator(this, 0); }
    inline Iterator end() const { return Iterator(this, size()); }

  private:
    _::ListReader reader;
    template <typename U, Kind K>
    friend struct _::PointerHelpers;
    template <typename U, Kind K>
    friend struct List;
    friend class Orphanage;
    template <typename U, Kind K>
    friend struct ToDynamic_;
  };

  class Builder {
  public:
    typedef List<T> Builds;

    Builder() = delete;
    inline Builder(decltype(nullptr)) {}
    inline explicit Builder(_::ListBuilder builder): builder(builder) {}

    inline operator Reader() { return Reader(builder.asReader()); }
    inline Reader asReader() { return Reader(builder.asReader()); }

    inline uint size() const { return builder.size() / ELEMENTS; }
    inline typename T::Builder operator[](uint index) {
      KJ_IREQUIRE(index < size());
<<<<<<< HEAD
      return builder.getBlobElement<T>(index * ELEMENTS);
    }
    inline void set(uint index, typename T::Reader value) {
      KJ_IREQUIRE(index < size());
      builder.setBlobElement<T>(index * ELEMENTS, value);
    }
    inline typename T::Builder init(uint index, uint size) {
      KJ_IREQUIRE(index < this->size());
      return builder.initBlobElement<T>(index * ELEMENTS, size * BYTES);
    }
    inline void adopt(uint index, Orphan<T>&& value) {
      KJ_IREQUIRE(index < size());
      builder.adopt(index * ELEMENTS, kj::mv(value));
    }
    inline Orphan<T> disown(uint index) {
      KJ_IREQUIRE(index < size());
      return Orphan<T>(builder.disown(index * ELEMENTS));
=======
      return builder.getPointerElement(index * ELEMENTS).template getBlob<T>(nullptr, 0 * BYTES);
    }
    inline void set(uint index, typename T::Reader value) {
      KJ_IREQUIRE(index < size());
      builder.getPointerElement(index * ELEMENTS).template setBlob<T>(value);
    }
    inline typename T::Builder init(uint index, uint size) {
      KJ_IREQUIRE(index < this->size());
      return builder.getPointerElement(index * ELEMENTS).template initBlob<T>(size * BYTES);
    }
    inline void adopt(uint index, Orphan<T>&& value) {
      KJ_IREQUIRE(index < size());
      builder.getPointerElement(index * ELEMENTS).adopt(kj::mv(value));
    }
    inline Orphan<T> disown(uint index) {
      KJ_IREQUIRE(index < size());
      return Orphan<T>(builder.getPointerElement(index * ELEMENTS).disown());
>>>>>>> 73a3347b
    }

    typedef _::IndexingIterator<Builder, typename T::Builder> Iterator;
    inline Iterator begin() { return Iterator(this, 0); }
    inline Iterator end() { return Iterator(this, size()); }

  private:
    _::ListBuilder builder;
    friend class Orphanage;
    template <typename U, Kind K>
    friend struct ToDynamic_;
  };

private:
  inline static _::ListBuilder initPointer(_::PointerBuilder builder, uint size) {
    return builder.initList(_::FieldSize::POINTER, size * ELEMENTS);
  }
  inline static _::ListBuilder getFromPointer(_::PointerBuilder builder, const word* defaultValue) {
    return builder.getList(_::FieldSize::POINTER, defaultValue);
  }
  inline static _::ListReader getFromPointer(
      const _::PointerReader& reader, const word* defaultValue) {
    return reader.getList(_::FieldSize::POINTER, defaultValue);
  }

  template <typename U, Kind k>
  friend struct List;
  template <typename U, Kind K>
  friend struct _::PointerHelpers;
};

}  // namespace capnp

#endif  // CAPNP_LIST_H_<|MERGE_RESOLUTION|>--- conflicted
+++ resolved
@@ -168,33 +168,6 @@
   };
 
 private:
-<<<<<<< HEAD
-  inline static _::ListBuilder initAsElementOf(
-      _::ListBuilder& builder, uint index, uint size) {
-    return builder.initListElement(
-        index * ELEMENTS, _::elementSizeForType<T>(), size * ELEMENTS);
-  }
-  inline static _::ListBuilder getAsElementOf(
-      _::ListBuilder& builder, uint index) {
-    return builder.getListElement(index * ELEMENTS, _::elementSizeForType<T>());
-  }
-  inline static _::ListReader getAsElementOf(
-      const _::ListReader& reader, uint index) {
-    return reader.getListElement(index * ELEMENTS, _::elementSizeForType<T>());
-  }
-
-  inline static _::ListBuilder initAsFieldOf(
-      _::StructBuilder& builder, WirePointerCount index, uint size) {
-    return builder.initListField(index, _::elementSizeForType<T>(), size * ELEMENTS);
-  }
-  inline static _::ListBuilder getAsFieldOf(
-      _::StructBuilder& builder, WirePointerCount index, const word* defaultValue) {
-    return builder.getListField(index, _::elementSizeForType<T>(), defaultValue);
-  }
-  inline static _::ListReader getAsFieldOf(
-      const _::StructReader& reader, WirePointerCount index, const word* defaultValue) {
-    return reader.getListField(index, _::elementSizeForType<T>(), defaultValue);
-=======
   inline static _::ListBuilder initPointer(_::PointerBuilder builder, uint size) {
     return builder.initList(_::elementSizeForType<T>(), size * ELEMENTS);
   }
@@ -204,7 +177,6 @@
   inline static _::ListReader getFromPointer(
       const _::PointerReader& reader, const word* defaultValue) {
     return reader.getList(_::elementSizeForType<T>(), defaultValue);
->>>>>>> 73a3347b
   }
 
   template <typename U, Kind k>
@@ -347,12 +319,8 @@
     inline uint size() const { return reader.size() / ELEMENTS; }
     inline typename List<T>::Reader operator[](uint index) const {
       KJ_IREQUIRE(index < size());
-<<<<<<< HEAD
-      return typename List<T>::Reader(List<T>::getAsElementOf(reader, index));
-=======
       return typename List<T>::Reader(
           _::PointerHelpers<List<T>>::get(reader.getPointerElement(index * ELEMENTS)));
->>>>>>> 73a3347b
     }
 
     typedef _::IndexingIterator<const Reader, typename List<T>::Reader> Iterator;
@@ -384,17 +352,6 @@
     inline uint size() const { return builder.size() / ELEMENTS; }
     inline typename List<T>::Builder operator[](uint index) {
       KJ_IREQUIRE(index < size());
-<<<<<<< HEAD
-      return typename List<T>::Builder(List<T>::getAsElementOf(builder, index));
-    }
-    inline typename List<T>::Builder init(uint index, uint size) {
-      KJ_IREQUIRE(index < this->size());
-      return typename List<T>::Builder(List<T>::initAsElementOf(builder, index, size));
-    }
-    inline void set(uint index, typename List<T>::Reader value) {
-      KJ_IREQUIRE(index < size());
-      builder.setListElement(index * ELEMENTS, value.reader);
-=======
       return typename List<T>::Builder(
           _::PointerHelpers<List<T>>::get(builder.getPointerElement(index * ELEMENTS)));
     }
@@ -406,7 +363,6 @@
     inline void set(uint index, typename List<T>::Reader value) {
       KJ_IREQUIRE(index < size());
       builder.getPointerElement(index * ELEMENTS).setList(value.reader);
->>>>>>> 73a3347b
     }
     void set(uint index, std::initializer_list<ReaderFor<T>> value) {
       KJ_IREQUIRE(index < size());
@@ -418,19 +374,11 @@
     }
     inline void adopt(uint index, Orphan<T>&& value) {
       KJ_IREQUIRE(index < size());
-<<<<<<< HEAD
-      builder.adopt(index * ELEMENTS, kj::mv(value));
+      builder.getPointerElement(index * ELEMENTS).adopt(kj::mv(value));
     }
     inline Orphan<T> disown(uint index) {
       KJ_IREQUIRE(index < size());
-      return Orphan<T>(builder.disown(index * ELEMENTS));
-=======
-      builder.getPointerElement(index * ELEMENTS).adopt(kj::mv(value));
-    }
-    inline Orphan<T> disown(uint index) {
-      KJ_IREQUIRE(index < size());
       return Orphan<T>(builder.getPointerElement(index * ELEMENTS).disown());
->>>>>>> 73a3347b
     }
 
     typedef _::IndexingIterator<Builder, typename List<T>::Builder> Iterator;
@@ -476,11 +424,7 @@
     inline uint size() const { return reader.size() / ELEMENTS; }
     inline typename T::Reader operator[](uint index) const {
       KJ_IREQUIRE(index < size());
-<<<<<<< HEAD
-      return reader.getBlobElement<T>(index * ELEMENTS);
-=======
       return reader.getPointerElement(index * ELEMENTS).template getBlob<T>(nullptr, 0 * BYTES);
->>>>>>> 73a3347b
     }
 
     typedef _::IndexingIterator<const Reader, typename T::Reader> Iterator;
@@ -512,25 +456,6 @@
     inline uint size() const { return builder.size() / ELEMENTS; }
     inline typename T::Builder operator[](uint index) {
       KJ_IREQUIRE(index < size());
-<<<<<<< HEAD
-      return builder.getBlobElement<T>(index * ELEMENTS);
-    }
-    inline void set(uint index, typename T::Reader value) {
-      KJ_IREQUIRE(index < size());
-      builder.setBlobElement<T>(index * ELEMENTS, value);
-    }
-    inline typename T::Builder init(uint index, uint size) {
-      KJ_IREQUIRE(index < this->size());
-      return builder.initBlobElement<T>(index * ELEMENTS, size * BYTES);
-    }
-    inline void adopt(uint index, Orphan<T>&& value) {
-      KJ_IREQUIRE(index < size());
-      builder.adopt(index * ELEMENTS, kj::mv(value));
-    }
-    inline Orphan<T> disown(uint index) {
-      KJ_IREQUIRE(index < size());
-      return Orphan<T>(builder.disown(index * ELEMENTS));
-=======
       return builder.getPointerElement(index * ELEMENTS).template getBlob<T>(nullptr, 0 * BYTES);
     }
     inline void set(uint index, typename T::Reader value) {
@@ -548,7 +473,6 @@
     inline Orphan<T> disown(uint index) {
       KJ_IREQUIRE(index < size());
       return Orphan<T>(builder.getPointerElement(index * ELEMENTS).disown());
->>>>>>> 73a3347b
     }
 
     typedef _::IndexingIterator<Builder, typename T::Builder> Iterator;
