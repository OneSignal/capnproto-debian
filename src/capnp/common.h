// Copyright (c) 2013, Kenton Varda <temporal@gmail.com>
// All rights reserved.
//
// Redistribution and use in source and binary forms, with or without
// modification, are permitted provided that the following conditions are met:
//
// 1. Redistributions of source code must retain the above copyright notice, this
//    list of conditions and the following disclaimer.
// 2. Redistributions in binary form must reproduce the above copyright notice,
//    this list of conditions and the following disclaimer in the documentation
//    and/or other materials provided with the distribution.
//
// THIS SOFTWARE IS PROVIDED BY THE COPYRIGHT HOLDERS AND CONTRIBUTORS "AS IS" AND
// ANY EXPRESS OR IMPLIED WARRANTIES, INCLUDING, BUT NOT LIMITED TO, THE IMPLIED
// WARRANTIES OF MERCHANTABILITY AND FITNESS FOR A PARTICULAR PURPOSE ARE
// DISCLAIMED. IN NO EVENT SHALL THE COPYRIGHT OWNER OR CONTRIBUTORS BE LIABLE FOR
// ANY DIRECT, INDIRECT, INCIDENTAL, SPECIAL, EXEMPLARY, OR CONSEQUENTIAL DAMAGES
// (INCLUDING, BUT NOT LIMITED TO, PROCUREMENT OF SUBSTITUTE GOODS OR SERVICES;
// LOSS OF USE, DATA, OR PROFITS; OR BUSINESS INTERRUPTION) HOWEVER CAUSED AND
// ON ANY THEORY OF LIABILITY, WHETHER IN CONTRACT, STRICT LIABILITY, OR TORT
// (INCLUDING NEGLIGENCE OR OTHERWISE) ARISING IN ANY WAY OUT OF THE USE OF THIS
// SOFTWARE, EVEN IF ADVISED OF THE POSSIBILITY OF SUCH DAMAGE.

// This file contains types which are intended to help detect incorrect usage at compile
// time, but should then be optimized down to basic primitives (usually, integers) by the
// compiler.

#ifndef CAPNP_COMMON_H_
#define CAPNP_COMMON_H_

#include <kj/units.h>
#include <inttypes.h>

namespace capnp {

#define CAPNP_VERSION_MAJOR 0
<<<<<<< HEAD
#define CAPNP_VERSION_MINOR 3
=======
#define CAPNP_VERSION_MINOR 4
>>>>>>> 73a3347b
#define CAPNP_VERSION_MICRO 0

#define CAPNP_VERSION \
  (CAPNP_VERSION_MAJOR * 1000000 + CAPNP_VERSION_MINOR * 1000 + CAPNP_VERSION_MICRO)

typedef unsigned int uint;

struct Void {
  // Type used for Void fields.  Using C++'s "void" type creates a bunch of issues since it behaves
  // differently from other types.

  inline constexpr bool operator==(Void other) const { return true; }
  inline constexpr bool operator!=(Void other) const { return false; }
};

static constexpr Void VOID = Void();
// Constant value for `Void`,  which is an empty struct.

template <typename T>
inline T& operator<<(T& os, Void) { return os << "void"; }

struct Text;
struct Data;

enum class Kind: uint8_t {
  PRIMITIVE,
  BLOB,
  ENUM,
  STRUCT,
  UNION,
  INTERFACE,
  LIST,
  UNKNOWN
};

namespace _ {  // private

template <typename T> struct Kind_ { static constexpr Kind kind = Kind::UNKNOWN; };

template <> struct Kind_<Void> { static constexpr Kind kind = Kind::PRIMITIVE; };
template <> struct Kind_<bool> { static constexpr Kind kind = Kind::PRIMITIVE; };
template <> struct Kind_<int8_t> { static constexpr Kind kind = Kind::PRIMITIVE; };
template <> struct Kind_<int16_t> { static constexpr Kind kind = Kind::PRIMITIVE; };
template <> struct Kind_<int32_t> { static constexpr Kind kind = Kind::PRIMITIVE; };
template <> struct Kind_<int64_t> { static constexpr Kind kind = Kind::PRIMITIVE; };
template <> struct Kind_<uint8_t> { static constexpr Kind kind = Kind::PRIMITIVE; };
template <> struct Kind_<uint16_t> { static constexpr Kind kind = Kind::PRIMITIVE; };
template <> struct Kind_<uint32_t> { static constexpr Kind kind = Kind::PRIMITIVE; };
template <> struct Kind_<uint64_t> { static constexpr Kind kind = Kind::PRIMITIVE; };
template <> struct Kind_<float> { static constexpr Kind kind = Kind::PRIMITIVE; };
template <> struct Kind_<double> { static constexpr Kind kind = Kind::PRIMITIVE; };
template <> struct Kind_<Text> { static constexpr Kind kind = Kind::BLOB; };
template <> struct Kind_<Data> { static constexpr Kind kind = Kind::BLOB; };

}  // namespace _ (private)

template <typename T>
inline constexpr Kind kind() {
  return _::Kind_<T>::kind;
}

template <typename T, Kind k = kind<T>()>
struct List;

template <typename T> struct ListElementType_;
template <typename T> struct ListElementType_<List<T>> { typedef T Type; };
template <typename T> using ListElementType = typename ListElementType_<T>::Type;

namespace _ {  // private
template <typename T, Kind k> struct Kind_<List<T, k>> { static constexpr Kind kind = Kind::LIST; };
}  // namespace _ (private)

struct Capability {
  // A capability without type-safe methods.  Typed capability clients wrap `Client` and typed
  // capability servers subclass `Server` to dispatch to the regular, typed methods.
  //
  // Contents defined in capability.h.  Declared here just so we can specialize Kind_.

  class Client;
  class Server;
};

namespace _ {  // private
template <> struct Kind_<Capability> { static constexpr Kind kind = Kind::INTERFACE; };
}  // namespace _ (private)

template <typename T, Kind k = kind<T>()> struct ReaderFor_ { typedef typename T::Reader Type; };
template <typename T> struct ReaderFor_<T, Kind::PRIMITIVE> { typedef T Type; };
template <typename T> struct ReaderFor_<T, Kind::ENUM> { typedef T Type; };
template <typename T> struct ReaderFor_<T, Kind::INTERFACE> { typedef typename T::Client Type; };
template <typename T> using ReaderFor = typename ReaderFor_<T>::Type;
// The type returned by List<T>::Reader::operator[].

template <typename T, Kind k = kind<T>()> struct BuilderFor_ { typedef typename T::Builder Type; };
template <typename T> struct BuilderFor_<T, Kind::PRIMITIVE> { typedef T Type; };
template <typename T> struct BuilderFor_<T, Kind::ENUM> { typedef T Type; };
template <typename T> struct BuilderFor_<T, Kind::INTERFACE> { typedef typename T::Client Type; };
template <typename T> using BuilderFor = typename BuilderFor_<T>::Type;
// The type returned by List<T>::Builder::operator[].

template <typename T, Kind k = kind<T>()> struct PipelineFor_ { typedef typename T::Pipeline Type;};
template <typename T> struct PipelineFor_<T, Kind::INTERFACE> { typedef typename T::Client Type; };
template <typename T> using PipelineFor = typename PipelineFor_<T>::Type;

template <typename T, Kind k = kind<T>()> struct TypeIfEnum_;
template <typename T> struct TypeIfEnum_<T, Kind::ENUM> { typedef T Type; };

template <typename T>
using TypeIfEnum = typename TypeIfEnum_<kj::Decay<T>>::Type;

template <typename T>
using FromReader = typename kj::Decay<T>::Reads;
// FromReader<MyType::Reader> = MyType (for any Cap'n Proto type).

template <typename T>
using FromBuilder = typename kj::Decay<T>::Builds;
// FromBuilder<MyType::Builder> = MyType (for any Cap'n Proto type).

template <typename T>
using FromClient = typename kj::Decay<T>::Calls;
// FromReader<MyType::Client> = MyType (for any Cap'n Proto interface type).

template <typename T>
using FromServer = typename kj::Decay<T>::Serves;
// FromBuilder<MyType::Server> = MyType (for any Cap'n Proto interface type).

namespace _ {  // private
template <typename T, Kind k = kind<T>()>
struct PointerHelpers;
}  // namespace _ (private)

struct MessageSize {
  // Size of a message.  Every struct type has a method `.totalSize()` that returns this.
  uint64_t wordCount;
  uint capCount;
};

// =======================================================================================
// Raw memory types and measures

using kj::byte;

class word { uint64_t content KJ_UNUSED_MEMBER; KJ_DISALLOW_COPY(word); public: word() = default; };
// word is an opaque type with size of 64 bits.  This type is useful only to make pointer
// arithmetic clearer.  Since the contents are private, the only way to access them is to first
// reinterpret_cast to some other pointer type.
//
// Copying is disallowed because you should always use memcpy().  Otherwise, you may run afoul of
// aliasing rules.
//
// A pointer of type word* should always be word-aligned even if won't actually be dereferenced as
// that type.

static_assert(sizeof(byte) == 1, "uint8_t is not one byte?");
static_assert(sizeof(word) == 8, "uint64_t is not 8 bytes?");

#if CAPNP_DEBUG_TYPES
// Set CAPNP_DEBUG_TYPES to 1 to use kj::Quantity for "count" types.  Otherwise, plain integers are
// used.  All the code should still operate exactly the same, we just lose compile-time checking.
// Note that this will also change symbol names, so it's important that the library and any clients
// be compiled with the same setting here.
//
// We disable this by default to reduce symbol name size and avoid any possibility of the compiler
// failing to fully-optimize the types, but anyone modifying Cap'n Proto itself should enable this
// during development and testing.

namespace _ { class BitLabel; class ElementLabel; struct WirePointer; }

typedef kj::Quantity<uint, _::BitLabel> BitCount;
typedef kj::Quantity<uint8_t, _::BitLabel> BitCount8;
typedef kj::Quantity<uint16_t, _::BitLabel> BitCount16;
typedef kj::Quantity<uint32_t, _::BitLabel> BitCount32;
typedef kj::Quantity<uint64_t, _::BitLabel> BitCount64;

typedef kj::Quantity<uint, byte> ByteCount;
typedef kj::Quantity<uint8_t, byte> ByteCount8;
typedef kj::Quantity<uint16_t, byte> ByteCount16;
typedef kj::Quantity<uint32_t, byte> ByteCount32;
typedef kj::Quantity<uint64_t, byte> ByteCount64;

typedef kj::Quantity<uint, word> WordCount;
typedef kj::Quantity<uint8_t, word> WordCount8;
typedef kj::Quantity<uint16_t, word> WordCount16;
typedef kj::Quantity<uint32_t, word> WordCount32;
typedef kj::Quantity<uint64_t, word> WordCount64;

typedef kj::Quantity<uint, _::ElementLabel> ElementCount;
typedef kj::Quantity<uint8_t, _::ElementLabel> ElementCount8;
typedef kj::Quantity<uint16_t, _::ElementLabel> ElementCount16;
typedef kj::Quantity<uint32_t, _::ElementLabel> ElementCount32;
typedef kj::Quantity<uint64_t, _::ElementLabel> ElementCount64;

typedef kj::Quantity<uint, _::WirePointer> WirePointerCount;
typedef kj::Quantity<uint8_t, _::WirePointer> WirePointerCount8;
typedef kj::Quantity<uint16_t, _::WirePointer> WirePointerCount16;
typedef kj::Quantity<uint32_t, _::WirePointer> WirePointerCount32;
typedef kj::Quantity<uint64_t, _::WirePointer> WirePointerCount64;

template <typename T, typename U>
inline constexpr U* operator+(U* ptr, kj::Quantity<T, U> offset) {
  return ptr + offset / kj::unit<kj::Quantity<T, U>>();
}
template <typename T, typename U>
inline constexpr const U* operator+(const U* ptr, kj::Quantity<T, U> offset) {
  return ptr + offset / kj::unit<kj::Quantity<T, U>>();
}
template <typename T, typename U>
inline constexpr U* operator+=(U*& ptr, kj::Quantity<T, U> offset) {
  return ptr = ptr + offset / kj::unit<kj::Quantity<T, U>>();
}
template <typename T, typename U>
inline constexpr const U* operator+=(const U*& ptr, kj::Quantity<T, U> offset) {
  return ptr = ptr + offset / kj::unit<kj::Quantity<T, U>>();
}

template <typename T, typename U>
inline constexpr U* operator-(U* ptr, kj::Quantity<T, U> offset) {
  return ptr - offset / kj::unit<kj::Quantity<T, U>>();
}
template <typename T, typename U>
inline constexpr const U* operator-(const U* ptr, kj::Quantity<T, U> offset) {
  return ptr - offset / kj::unit<kj::Quantity<T, U>>();
}
template <typename T, typename U>
inline constexpr U* operator-=(U*& ptr, kj::Quantity<T, U> offset) {
  return ptr = ptr - offset / kj::unit<kj::Quantity<T, U>>();
}
template <typename T, typename U>
inline constexpr const U* operator-=(const U*& ptr, kj::Quantity<T, U> offset) {
  return ptr = ptr - offset / kj::unit<kj::Quantity<T, U>>();
}

#else

typedef uint BitCount;
typedef uint8_t BitCount8;
typedef uint16_t BitCount16;
typedef uint32_t BitCount32;
typedef uint64_t BitCount64;

typedef uint ByteCount;
typedef uint8_t ByteCount8;
typedef uint16_t ByteCount16;
typedef uint32_t ByteCount32;
typedef uint64_t ByteCount64;

typedef uint WordCount;
typedef uint8_t WordCount8;
typedef uint16_t WordCount16;
typedef uint32_t WordCount32;
typedef uint64_t WordCount64;

typedef uint ElementCount;
typedef uint8_t ElementCount8;
typedef uint16_t ElementCount16;
typedef uint32_t ElementCount32;
typedef uint64_t ElementCount64;

typedef uint WirePointerCount;
typedef uint8_t WirePointerCount8;
typedef uint16_t WirePointerCount16;
typedef uint32_t WirePointerCount32;
typedef uint64_t WirePointerCount64;

#endif

constexpr BitCount BITS = kj::unit<BitCount>();
constexpr ByteCount BYTES = kj::unit<ByteCount>();
constexpr WordCount WORDS = kj::unit<WordCount>();
constexpr ElementCount ELEMENTS = kj::unit<ElementCount>();
constexpr WirePointerCount POINTERS = kj::unit<WirePointerCount>();

// GCC 4.7 actually gives unused warnings on these constants in opt mode...
constexpr auto BITS_PER_BYTE KJ_UNUSED = 8 * BITS / BYTES;
constexpr auto BITS_PER_WORD KJ_UNUSED = 64 * BITS / WORDS;
constexpr auto BYTES_PER_WORD KJ_UNUSED = 8 * BYTES / WORDS;

constexpr auto BITS_PER_POINTER KJ_UNUSED = 64 * BITS / POINTERS;
constexpr auto BYTES_PER_POINTER KJ_UNUSED = 8 * BYTES / POINTERS;
constexpr auto WORDS_PER_POINTER KJ_UNUSED = 1 * WORDS / POINTERS;

constexpr WordCount POINTER_SIZE_IN_WORDS = 1 * POINTERS * WORDS_PER_POINTER;

template <typename T>
inline constexpr decltype(BYTES / ELEMENTS) bytesPerElement() {
  return sizeof(T) * BYTES / ELEMENTS;
}

template <typename T>
inline constexpr decltype(BITS / ELEMENTS) bitsPerElement() {
  return sizeof(T) * 8 * BITS / ELEMENTS;
}

inline constexpr ByteCount intervalLength(const byte* a, const byte* b) {
  return uint(b - a) * BYTES;
}
inline constexpr WordCount intervalLength(const word* a, const word* b) {
  return uint(b - a) * WORDS;
}

}  // namespace capnp

#endif  // CAPNP_COMMON_H_<|MERGE_RESOLUTION|>--- conflicted
+++ resolved
@@ -34,11 +34,7 @@
 namespace capnp {
 
 #define CAPNP_VERSION_MAJOR 0
-<<<<<<< HEAD
-#define CAPNP_VERSION_MINOR 3
-=======
 #define CAPNP_VERSION_MINOR 4
->>>>>>> 73a3347b
 #define CAPNP_VERSION_MICRO 0
 
 #define CAPNP_VERSION \
