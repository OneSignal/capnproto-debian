// Copyright (c) 2013-2014 Sandstorm Development Group, Inc. and contributors
// Licensed under the MIT License:
//
// Permission is hereby granted, free of charge, to any person obtaining a copy
// of this software and associated documentation files (the "Software"), to deal
// in the Software without restriction, including without limitation the rights
// to use, copy, modify, merge, publish, distribute, sublicense, and/or sell
// copies of the Software, and to permit persons to whom the Software is
// furnished to do so, subject to the following conditions:
//
// The above copyright notice and this permission notice shall be included in
// all copies or substantial portions of the Software.
//
// THE SOFTWARE IS PROVIDED "AS IS", WITHOUT WARRANTY OF ANY KIND, EXPRESS OR
// IMPLIED, INCLUDING BUT NOT LIMITED TO THE WARRANTIES OF MERCHANTABILITY,
// FITNESS FOR A PARTICULAR PURPOSE AND NONINFRINGEMENT. IN NO EVENT SHALL THE
// AUTHORS OR COPYRIGHT HOLDERS BE LIABLE FOR ANY CLAIM, DAMAGES OR OTHER
// LIABILITY, WHETHER IN AN ACTION OF CONTRACT, TORT OR OTHERWISE, ARISING FROM,
// OUT OF OR IN CONNECTION WITH THE SOFTWARE OR THE USE OR OTHER DEALINGS IN
// THE SOFTWARE.

// This file contains types which are intended to help detect incorrect usage at compile
// time, but should then be optimized down to basic primitives (usually, integers) by the
// compiler.

#ifndef CAPNP_COMMON_H_
#define CAPNP_COMMON_H_

#if defined(__GNUC__) && !CAPNP_HEADER_WARNINGS
#pragma GCC system_header
#endif

#include <kj/units.h>
#include <inttypes.h>

namespace capnp {

#define CAPNP_VERSION_MAJOR 0
<<<<<<< HEAD
#define CAPNP_VERSION_MINOR 4
=======
#define CAPNP_VERSION_MINOR 5
>>>>>>> 4d62d525
#define CAPNP_VERSION_MICRO 1

#define CAPNP_VERSION \
  (CAPNP_VERSION_MAJOR * 1000000 + CAPNP_VERSION_MINOR * 1000 + CAPNP_VERSION_MICRO)

#ifdef _MSC_VER
#define CAPNP_LITE 1
// MSVC only supports "lite" mode for now, due to missing C++11 features.
#endif

#ifndef CAPNP_LITE
#define CAPNP_LITE 0
#endif

typedef unsigned int uint;

struct Void {
  // Type used for Void fields.  Using C++'s "void" type creates a bunch of issues since it behaves
  // differently from other types.

  inline constexpr bool operator==(Void other) const { return true; }
  inline constexpr bool operator!=(Void other) const { return false; }
};

static KJ_CONSTEXPR(const) Void VOID = Void();
// Constant value for `Void`,  which is an empty struct.

template <typename T>
inline T& operator<<(T& os, Void) { return os << "void"; }

struct Text;
struct Data;

enum class Kind: uint8_t {
  PRIMITIVE,
  BLOB,
  ENUM,
  STRUCT,
  UNION,
  INTERFACE,
  LIST,

  OTHER
  // Some other type which is often a type parameter to Cap'n Proto templates, but which needs
  // special handling. This includes types like AnyPointer, Dynamic*, etc.
};

enum class ElementSize: uint8_t {
  // Size of a list element.

  VOID = 0,
  BIT = 1,
  BYTE = 2,
  TWO_BYTES = 3,
  FOUR_BYTES = 4,
  EIGHT_BYTES = 5,

  POINTER = 6,

  INLINE_COMPOSITE = 7
};

namespace schemas {

template <typename T>
struct EnumInfo;

}  // namespace schemas

namespace _ {  // private

template <typename T, typename = typename T::_capnpPrivate::IsStruct> uint8_t kindSfinae(int);
template <typename T, typename = typename T::_capnpPrivate::IsInterface> uint16_t kindSfinae(int);
template <typename T, typename = typename schemas::EnumInfo<T>::IsEnum> uint32_t kindSfinae(int);
template <typename T> uint64_t kindSfinae(...);

template <typename T>
struct MsvcWorkaround {
  // TODO(msvc): Remove this once MSVC supports expression SFINAE.
  enum { value = sizeof(kindSfinae<T>(0)) };
};

template <typename T, size_t s = MsvcWorkaround<T>::value> struct Kind_;

template <> struct Kind_<Void> { static constexpr Kind kind = Kind::PRIMITIVE; };
template <> struct Kind_<bool> { static constexpr Kind kind = Kind::PRIMITIVE; };
template <> struct Kind_<int8_t> { static constexpr Kind kind = Kind::PRIMITIVE; };
template <> struct Kind_<int16_t> { static constexpr Kind kind = Kind::PRIMITIVE; };
template <> struct Kind_<int32_t> { static constexpr Kind kind = Kind::PRIMITIVE; };
template <> struct Kind_<int64_t> { static constexpr Kind kind = Kind::PRIMITIVE; };
template <> struct Kind_<uint8_t> { static constexpr Kind kind = Kind::PRIMITIVE; };
template <> struct Kind_<uint16_t> { static constexpr Kind kind = Kind::PRIMITIVE; };
template <> struct Kind_<uint32_t> { static constexpr Kind kind = Kind::PRIMITIVE; };
template <> struct Kind_<uint64_t> { static constexpr Kind kind = Kind::PRIMITIVE; };
template <> struct Kind_<float> { static constexpr Kind kind = Kind::PRIMITIVE; };
template <> struct Kind_<double> { static constexpr Kind kind = Kind::PRIMITIVE; };
template <> struct Kind_<Text> { static constexpr Kind kind = Kind::BLOB; };
template <> struct Kind_<Data> { static constexpr Kind kind = Kind::BLOB; };

template <typename T> struct Kind_<T, sizeof(uint8_t)> { static constexpr Kind kind = Kind::STRUCT; };
template <typename T> struct Kind_<T, sizeof(uint16_t)> { static constexpr Kind kind = Kind::INTERFACE; };
template <typename T> struct Kind_<T, sizeof(uint32_t)> { static constexpr Kind kind = Kind::ENUM; };

}  // namespace _ (private)

#if CAPNP_LITE

#define CAPNP_KIND(T) ::capnp::_::Kind_<T>::kind
// Avoid constexpr methods in lite mode (MSVC is bad at constexpr).

#else  // CAPNP_LITE

template <typename T, Kind k = _::Kind_<T>::kind>
inline constexpr Kind kind() {
  // This overload of kind() matches types which have a Kind_ specialization.

  return k;
}

#define CAPNP_KIND(T) ::capnp::kind<T>()
// Use this macro rather than kind<T>() in any code which must work in lite mode.

#endif  // CAPNP_LITE, else

template <typename T, Kind k = CAPNP_KIND(T)>
struct List;

#if _MSC_VER

template <typename T, Kind k>
struct List {};
// For some reason, without this declaration, MSVC will error out on some uses of List
// claiming that "T" -- as used in the default initializer for the second template param, "k" --
// is not defined. I do not understand this error, but adding this empty default declaration fixes
// it.

#endif

template <typename T> struct ListElementType_;
template <typename T> struct ListElementType_<List<T>> { typedef T Type; };
template <typename T> using ListElementType = typename ListElementType_<T>::Type;

namespace _ {  // private
template <typename T, Kind k> struct Kind_<List<T, k>, sizeof(uint64_t)> {
  static constexpr Kind kind = Kind::LIST;
};
}  // namespace _ (private)

template <typename T, Kind k = CAPNP_KIND(T)> struct ReaderFor_ { typedef typename T::Reader Type; };
template <typename T> struct ReaderFor_<T, Kind::PRIMITIVE> { typedef T Type; };
template <typename T> struct ReaderFor_<T, Kind::ENUM> { typedef T Type; };
template <typename T> struct ReaderFor_<T, Kind::INTERFACE> { typedef typename T::Client Type; };
template <typename T> using ReaderFor = typename ReaderFor_<T>::Type;
// The type returned by List<T>::Reader::operator[].

template <typename T, Kind k = CAPNP_KIND(T)> struct BuilderFor_ { typedef typename T::Builder Type; };
template <typename T> struct BuilderFor_<T, Kind::PRIMITIVE> { typedef T Type; };
template <typename T> struct BuilderFor_<T, Kind::ENUM> { typedef T Type; };
template <typename T> struct BuilderFor_<T, Kind::INTERFACE> { typedef typename T::Client Type; };
template <typename T> using BuilderFor = typename BuilderFor_<T>::Type;
// The type returned by List<T>::Builder::operator[].

template <typename T, Kind k = CAPNP_KIND(T)> struct PipelineFor_ { typedef typename T::Pipeline Type;};
template <typename T> struct PipelineFor_<T, Kind::INTERFACE> { typedef typename T::Client Type; };
template <typename T> using PipelineFor = typename PipelineFor_<T>::Type;

template <typename T, Kind k = CAPNP_KIND(T)> struct TypeIfEnum_;
template <typename T> struct TypeIfEnum_<T, Kind::ENUM> { typedef T Type; };

template <typename T>
using TypeIfEnum = typename TypeIfEnum_<kj::Decay<T>>::Type;

template <typename T>
using FromReader = typename kj::Decay<T>::Reads;
// FromReader<MyType::Reader> = MyType (for any Cap'n Proto type).

template <typename T>
using FromBuilder = typename kj::Decay<T>::Builds;
// FromBuilder<MyType::Builder> = MyType (for any Cap'n Proto type).

template <typename T>
using FromPipeline = typename kj::Decay<T>::Pipelines;
// FromBuilder<MyType::Pipeline> = MyType (for any Cap'n Proto type).

template <typename T>
using FromClient = typename kj::Decay<T>::Calls;
// FromReader<MyType::Client> = MyType (for any Cap'n Proto interface type).

template <typename T>
using FromServer = typename kj::Decay<T>::Serves;
// FromBuilder<MyType::Server> = MyType (for any Cap'n Proto interface type).

namespace _ {  // private

template <typename T, Kind k = CAPNP_KIND(T)>
struct PointerHelpers;

#if _MSC_VER

template <typename T, Kind k>
struct PointerHelpers {};
// For some reason, without this declaration, MSVC will error out on some uses of PointerHelpers
// claiming that "T" -- as used in the default initializer for the second template param, "k" --
// is not defined. I do not understand this error, but adding this empty default declaration fixes
// it.

#endif

}  // namespace _ (private)

struct MessageSize {
  // Size of a message.  Every struct type has a method `.totalSize()` that returns this.
  uint64_t wordCount;
  uint capCount;
};

// =======================================================================================
// Raw memory types and measures

using kj::byte;

class word { uint64_t content KJ_UNUSED_MEMBER; KJ_DISALLOW_COPY(word); public: word() = default; };
// word is an opaque type with size of 64 bits.  This type is useful only to make pointer
// arithmetic clearer.  Since the contents are private, the only way to access them is to first
// reinterpret_cast to some other pointer type.
//
// Copying is disallowed because you should always use memcpy().  Otherwise, you may run afoul of
// aliasing rules.
//
// A pointer of type word* should always be word-aligned even if won't actually be dereferenced as
// that type.

static_assert(sizeof(byte) == 1, "uint8_t is not one byte?");
static_assert(sizeof(word) == 8, "uint64_t is not 8 bytes?");

#if CAPNP_DEBUG_TYPES
// Set CAPNP_DEBUG_TYPES to 1 to use kj::Quantity for "count" types.  Otherwise, plain integers are
// used.  All the code should still operate exactly the same, we just lose compile-time checking.
// Note that this will also change symbol names, so it's important that the library and any clients
// be compiled with the same setting here.
//
// We disable this by default to reduce symbol name size and avoid any possibility of the compiler
// failing to fully-optimize the types, but anyone modifying Cap'n Proto itself should enable this
// during development and testing.

namespace _ { class BitLabel; class ElementLabel; struct WirePointer; }

typedef kj::Quantity<uint, _::BitLabel> BitCount;
typedef kj::Quantity<uint8_t, _::BitLabel> BitCount8;
typedef kj::Quantity<uint16_t, _::BitLabel> BitCount16;
typedef kj::Quantity<uint32_t, _::BitLabel> BitCount32;
typedef kj::Quantity<uint64_t, _::BitLabel> BitCount64;

typedef kj::Quantity<uint, byte> ByteCount;
typedef kj::Quantity<uint8_t, byte> ByteCount8;
typedef kj::Quantity<uint16_t, byte> ByteCount16;
typedef kj::Quantity<uint32_t, byte> ByteCount32;
typedef kj::Quantity<uint64_t, byte> ByteCount64;

typedef kj::Quantity<uint, word> WordCount;
typedef kj::Quantity<uint8_t, word> WordCount8;
typedef kj::Quantity<uint16_t, word> WordCount16;
typedef kj::Quantity<uint32_t, word> WordCount32;
typedef kj::Quantity<uint64_t, word> WordCount64;

typedef kj::Quantity<uint, _::ElementLabel> ElementCount;
typedef kj::Quantity<uint8_t, _::ElementLabel> ElementCount8;
typedef kj::Quantity<uint16_t, _::ElementLabel> ElementCount16;
typedef kj::Quantity<uint32_t, _::ElementLabel> ElementCount32;
typedef kj::Quantity<uint64_t, _::ElementLabel> ElementCount64;

typedef kj::Quantity<uint, _::WirePointer> WirePointerCount;
typedef kj::Quantity<uint8_t, _::WirePointer> WirePointerCount8;
typedef kj::Quantity<uint16_t, _::WirePointer> WirePointerCount16;
typedef kj::Quantity<uint32_t, _::WirePointer> WirePointerCount32;
typedef kj::Quantity<uint64_t, _::WirePointer> WirePointerCount64;

template <typename T, typename U>
inline constexpr U* operator+(U* ptr, kj::Quantity<T, U> offset) {
  return ptr + offset / kj::unit<kj::Quantity<T, U>>();
}
template <typename T, typename U>
inline constexpr const U* operator+(const U* ptr, kj::Quantity<T, U> offset) {
  return ptr + offset / kj::unit<kj::Quantity<T, U>>();
}
template <typename T, typename U>
inline constexpr U* operator+=(U*& ptr, kj::Quantity<T, U> offset) {
  return ptr = ptr + offset / kj::unit<kj::Quantity<T, U>>();
}
template <typename T, typename U>
inline constexpr const U* operator+=(const U*& ptr, kj::Quantity<T, U> offset) {
  return ptr = ptr + offset / kj::unit<kj::Quantity<T, U>>();
}

template <typename T, typename U>
inline constexpr U* operator-(U* ptr, kj::Quantity<T, U> offset) {
  return ptr - offset / kj::unit<kj::Quantity<T, U>>();
}
template <typename T, typename U>
inline constexpr const U* operator-(const U* ptr, kj::Quantity<T, U> offset) {
  return ptr - offset / kj::unit<kj::Quantity<T, U>>();
}
template <typename T, typename U>
inline constexpr U* operator-=(U*& ptr, kj::Quantity<T, U> offset) {
  return ptr = ptr - offset / kj::unit<kj::Quantity<T, U>>();
}
template <typename T, typename U>
inline constexpr const U* operator-=(const U*& ptr, kj::Quantity<T, U> offset) {
  return ptr = ptr - offset / kj::unit<kj::Quantity<T, U>>();
}

#else

typedef uint BitCount;
typedef uint8_t BitCount8;
typedef uint16_t BitCount16;
typedef uint32_t BitCount32;
typedef uint64_t BitCount64;

typedef uint ByteCount;
typedef uint8_t ByteCount8;
typedef uint16_t ByteCount16;
typedef uint32_t ByteCount32;
typedef uint64_t ByteCount64;

typedef uint WordCount;
typedef uint8_t WordCount8;
typedef uint16_t WordCount16;
typedef uint32_t WordCount32;
typedef uint64_t WordCount64;

typedef uint ElementCount;
typedef uint8_t ElementCount8;
typedef uint16_t ElementCount16;
typedef uint32_t ElementCount32;
typedef uint64_t ElementCount64;

typedef uint WirePointerCount;
typedef uint8_t WirePointerCount8;
typedef uint16_t WirePointerCount16;
typedef uint32_t WirePointerCount32;
typedef uint64_t WirePointerCount64;

#endif

constexpr BitCount BITS = kj::unit<BitCount>();
constexpr ByteCount BYTES = kj::unit<ByteCount>();
constexpr WordCount WORDS = kj::unit<WordCount>();
constexpr ElementCount ELEMENTS = kj::unit<ElementCount>();
constexpr WirePointerCount POINTERS = kj::unit<WirePointerCount>();

// GCC 4.7 actually gives unused warnings on these constants in opt mode...
constexpr auto BITS_PER_BYTE KJ_UNUSED = 8 * BITS / BYTES;
constexpr auto BITS_PER_WORD KJ_UNUSED = 64 * BITS / WORDS;
constexpr auto BYTES_PER_WORD KJ_UNUSED = 8 * BYTES / WORDS;

constexpr auto BITS_PER_POINTER KJ_UNUSED = 64 * BITS / POINTERS;
constexpr auto BYTES_PER_POINTER KJ_UNUSED = 8 * BYTES / POINTERS;
constexpr auto WORDS_PER_POINTER KJ_UNUSED = 1 * WORDS / POINTERS;

constexpr WordCount POINTER_SIZE_IN_WORDS = 1 * POINTERS * WORDS_PER_POINTER;

template <typename T>
inline KJ_CONSTEXPR() decltype(BYTES / ELEMENTS) bytesPerElement() {
  return sizeof(T) * BYTES / ELEMENTS;
}

template <typename T>
inline KJ_CONSTEXPR() decltype(BITS / ELEMENTS) bitsPerElement() {
  return sizeof(T) * 8 * BITS / ELEMENTS;
}

inline constexpr ByteCount intervalLength(const byte* a, const byte* b) {
  return uint(b - a) * BYTES;
}
inline constexpr WordCount intervalLength(const word* a, const word* b) {
  return uint(b - a) * WORDS;
}

}  // namespace capnp

#endif  // CAPNP_COMMON_H_<|MERGE_RESOLUTION|>--- conflicted
+++ resolved
@@ -36,11 +36,7 @@
 namespace capnp {
 
 #define CAPNP_VERSION_MAJOR 0
-<<<<<<< HEAD
-#define CAPNP_VERSION_MINOR 4
-=======
 #define CAPNP_VERSION_MINOR 5
->>>>>>> 4d62d525
 #define CAPNP_VERSION_MICRO 1
 
 #define CAPNP_VERSION \
