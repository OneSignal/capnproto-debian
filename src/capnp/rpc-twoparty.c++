// Copyright (c) 2013-2014 Sandstorm Development Group, Inc. and contributors
// Licensed under the MIT License:
//
// Permission is hereby granted, free of charge, to any person obtaining a copy
// of this software and associated documentation files (the "Software"), to deal
// in the Software without restriction, including without limitation the rights
// to use, copy, modify, merge, publish, distribute, sublicense, and/or sell
// copies of the Software, and to permit persons to whom the Software is
// furnished to do so, subject to the following conditions:
//
// The above copyright notice and this permission notice shall be included in
// all copies or substantial portions of the Software.
//
// THE SOFTWARE IS PROVIDED "AS IS", WITHOUT WARRANTY OF ANY KIND, EXPRESS OR
// IMPLIED, INCLUDING BUT NOT LIMITED TO THE WARRANTIES OF MERCHANTABILITY,
// FITNESS FOR A PARTICULAR PURPOSE AND NONINFRINGEMENT. IN NO EVENT SHALL THE
// AUTHORS OR COPYRIGHT HOLDERS BE LIABLE FOR ANY CLAIM, DAMAGES OR OTHER
// LIABILITY, WHETHER IN AN ACTION OF CONTRACT, TORT OR OTHERWISE, ARISING FROM,
// OUT OF OR IN CONNECTION WITH THE SOFTWARE OR THE USE OR OTHER DEALINGS IN
// THE SOFTWARE.

#include "rpc-twoparty.h"
#include "serialize-async.h"
#include <kj/debug.h>

namespace capnp {

TwoPartyVatNetwork::TwoPartyVatNetwork(kj::AsyncIoStream& stream, rpc::twoparty::Side side,
                                       ReaderOptions receiveOptions)
    : stream(stream), side(side), receiveOptions(receiveOptions), previousWrite(kj::READY_NOW) {
  auto paf = kj::newPromiseAndFulfiller<void>();
  disconnectPromise = paf.promise.fork();
  disconnectFulfiller.fulfiller = kj::mv(paf.fulfiller);
}

void TwoPartyVatNetwork::FulfillerDisposer::disposeImpl(void* pointer) const {
  if (--refcount == 0) {
    fulfiller->fulfill();
  }
}

kj::Own<TwoPartyVatNetworkBase::Connection> TwoPartyVatNetwork::asConnection() {
  ++disconnectFulfiller.refcount;
  return kj::Own<TwoPartyVatNetworkBase::Connection>(this, disconnectFulfiller);
}

<<<<<<< HEAD
kj::Maybe<kj::Own<TwoPartyVatNetworkBase::Connection>> TwoPartyVatNetwork::connectToRefHost(
    rpc::twoparty::SturdyRefHostId::Reader ref) {
=======
kj::Maybe<kj::Own<TwoPartyVatNetworkBase::Connection>> TwoPartyVatNetwork::connect(
    rpc::twoparty::VatId::Reader ref) {
>>>>>>> 4d62d525
  if (ref.getSide() == side) {
    return nullptr;
  } else {
    return asConnection();
  }
}

kj::Promise<kj::Own<TwoPartyVatNetworkBase::Connection>> TwoPartyVatNetwork::accept() {
  if (side == rpc::twoparty::Side::SERVER && !accepted) {
    accepted = true;
    return asConnection();
  } else {
    // Create a promise that will never be fulfilled.
    auto paf = kj::newPromiseAndFulfiller<kj::Own<TwoPartyVatNetworkBase::Connection>>();
    acceptFulfiller = kj::mv(paf.fulfiller);
    return kj::mv(paf.promise);
  }
}

class TwoPartyVatNetwork::OutgoingMessageImpl final
    : public OutgoingRpcMessage, public kj::Refcounted {
public:
  OutgoingMessageImpl(TwoPartyVatNetwork& network, uint firstSegmentWordSize)
      : network(network),
        message(firstSegmentWordSize == 0 ? SUGGESTED_FIRST_SEGMENT_WORDS : firstSegmentWordSize) {}

  AnyPointer::Builder getBody() override {
    return message.getRoot<AnyPointer>();
  }

  kj::ArrayPtr<kj::Maybe<kj::Own<ClientHook>>> getCapTable() override {
    return message.getCapTable();
  }

  void send() override {
<<<<<<< HEAD
    network.previousWrite = network.previousWrite.then([&]() {
      // Note that if the write fails, all further writes will be skipped due to the exception.
      // We never actually handle this exception because we assume the read end will fail as well
      // and it's cleaner to handle the failure there.
      auto promise = writeMessage(network.stream, message).eagerlyEvaluate(nullptr);
      return kj::mv(promise);
    }).attach(kj::addRef(*this));
=======
    network.previousWrite = KJ_ASSERT_NONNULL(network.previousWrite, "already shut down")
        .then([&]() {
      // Note that if the write fails, all further writes will be skipped due to the exception.
      // We never actually handle this exception because we assume the read end will fail as well
      // and it's cleaner to handle the failure there.
      return writeMessage(network.stream, message);
    }).attach(kj::addRef(*this))
      // Note that it's important that the eagerlyEvaluate() come *after* the attach() because
      // otherwise the message (and any capabilities in it) will not be released until a new
      // message is written! (Kenton once spent all afternoon tracking this down...)
      .eagerlyEvaluate(nullptr);
>>>>>>> 4d62d525
  }

private:
  TwoPartyVatNetwork& network;
  MallocMessageBuilder message;
};

class TwoPartyVatNetwork::IncomingMessageImpl final: public IncomingRpcMessage {
public:
  IncomingMessageImpl(kj::Own<MessageReader> message): message(kj::mv(message)) {}

  AnyPointer::Reader getBody() override {
    return message->getRoot<AnyPointer>();
  }

  void initCapTable(kj::Array<kj::Maybe<kj::Own<ClientHook>>>&& capTable) override {
    message->initCapTable(kj::mv(capTable));
  }

private:
  kj::Own<MessageReader> message;
};

kj::Own<OutgoingRpcMessage> TwoPartyVatNetwork::newOutgoingMessage(uint firstSegmentWordSize) {
  return kj::refcounted<OutgoingMessageImpl>(*this, firstSegmentWordSize);
}

kj::Promise<kj::Maybe<kj::Own<IncomingRpcMessage>>> TwoPartyVatNetwork::receiveIncomingMessage() {
  return kj::evalLater([&]() {
    return tryReadMessage(stream, receiveOptions)
        .then([&](kj::Maybe<kj::Own<MessageReader>>&& message)
              -> kj::Maybe<kj::Own<IncomingRpcMessage>> {
      KJ_IF_MAYBE(m, message) {
        return kj::Own<IncomingRpcMessage>(kj::heap<IncomingMessageImpl>(kj::mv(*m)));
      } else {
        return nullptr;
      }
    });
  });
}

kj::Promise<void> TwoPartyVatNetwork::shutdown() {
  kj::Promise<void> result = KJ_ASSERT_NONNULL(previousWrite, "already shut down").then([this]() {
    stream.shutdownWrite();
  });
  previousWrite = nullptr;
  return kj::mv(result);
}

}  // namespace capnp<|MERGE_RESOLUTION|>--- conflicted
+++ resolved
@@ -44,13 +44,8 @@
   return kj::Own<TwoPartyVatNetworkBase::Connection>(this, disconnectFulfiller);
 }
 
-<<<<<<< HEAD
-kj::Maybe<kj::Own<TwoPartyVatNetworkBase::Connection>> TwoPartyVatNetwork::connectToRefHost(
-    rpc::twoparty::SturdyRefHostId::Reader ref) {
-=======
 kj::Maybe<kj::Own<TwoPartyVatNetworkBase::Connection>> TwoPartyVatNetwork::connect(
     rpc::twoparty::VatId::Reader ref) {
->>>>>>> 4d62d525
   if (ref.getSide() == side) {
     return nullptr;
   } else {
@@ -86,15 +81,6 @@
   }
 
   void send() override {
-<<<<<<< HEAD
-    network.previousWrite = network.previousWrite.then([&]() {
-      // Note that if the write fails, all further writes will be skipped due to the exception.
-      // We never actually handle this exception because we assume the read end will fail as well
-      // and it's cleaner to handle the failure there.
-      auto promise = writeMessage(network.stream, message).eagerlyEvaluate(nullptr);
-      return kj::mv(promise);
-    }).attach(kj::addRef(*this));
-=======
     network.previousWrite = KJ_ASSERT_NONNULL(network.previousWrite, "already shut down")
         .then([&]() {
       // Note that if the write fails, all further writes will be skipped due to the exception.
@@ -106,7 +92,6 @@
       // otherwise the message (and any capabilities in it) will not be released until a new
       // message is written! (Kenton once spent all afternoon tracking this down...)
       .eagerlyEvaluate(nullptr);
->>>>>>> 4d62d525
   }
 
 private:
